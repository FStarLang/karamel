--- conflicted
+++ resolved
@@ -507,132 +507,6 @@
       decls @ List.rev new_decls
   end in
   let files = if !Options.wasm then generate_getters#visit_files () files else files in
-
-<<<<<<< HEAD
-=======
-  (* Another visitor, that only visits the types reachable from types in
-   * function definitions and removes their private qualifiers accordingly. For
-   * static inline functions (whose bodies end up in the header file), we need
-   * to visit the bodies as well. *)
-  let unmark_private_types_in =
-    let decl_map = Helpers.build_map files (fun map d ->
-      match d with
-      | DType (lid, _, _, _) -> Hashtbl.add map lid d
-      | _ -> ()
-    ) in
-    let seen = Hashtbl.create 41 in
-    (* TODO: switch to a fixpoint calculation... this is bad *)
-    let mode = ref `Internal in
-    let mode_lt x y =
-      match x, y with
-      | `Internal, `Public -> true
-      | _ -> false
-    in
-    object (self)
-      inherit [_] iter as super
-
-      method private still_private d =
-        List.mem Private (flags_of_decl d) &&
-        Hashtbl.find_opt private_or_internal (lid_of_decl d) = Some T.Private
-
-      method private remove_and_visit name =
-        (* KPrint.bprintf "Remove_and_visit %a with mode %s\n" plid name *)
-        (*   (match !mode with `Public -> "public" | `Internal -> "internal"); *)
-        if Hashtbl.mem private_or_internal name then begin
-          match !mode with
-          | `Internal ->
-              Hashtbl.replace private_or_internal name T.Internal
-          | `Public ->
-              Hashtbl.remove private_or_internal name
-        end;
-        if (not (Hashtbl.mem seen name) || mode_lt (Hashtbl.find seen name) !mode) then begin
-          Hashtbl.replace seen name !mode;
-          if not (Hashtbl.mem c_abstract_structs name) then
-            try super#visit_decl () (Hashtbl.find decl_map name)
-            with Not_found -> ()
-        end
-
-      method! visit_TQualified () name =
-        self#remove_and_visit name
-
-      method! visit_TApp () name ts =
-        self#remove_and_visit name;
-        List.iter (self#visit_typ ()) ts
-
-      method! visit_DFunction () _ _ _ ret name binders body =
-        self#visit_typ () ret;
-        self#visit_binders_w () binders;
-        if Helpers.is_static_header name then
-          self#visit_expr_w () body
-
-      method! visit_DGlobal () _ name _ typ body =
-        self#visit_typ () typ;
-        if Helpers.is_static_header name then
-          self#visit_expr_w () body
-
-      (* Traversal starts here at the top-level. Note that remove_and_visit does
-         not call into this method (but rather the default one via super). *)
-      method! visit_decl env d =
-        (* KPrint.bprintf "Visiting %a?? still_private=%b\n" plid (lid_of_decl d) (self#still_private d); *)
-        (* We visit any non-private declaration; static header takes precedence
-           over private. *)
-        let name = lid_of_decl d in
-        let flags = flags_of_decl d in
-        if (not (self#still_private d) || Helpers.is_static_header name) &&
-          not (List.mem AbstractStruct flags)
-        then begin
-          mode :=
-            match Hashtbl.find private_or_internal name with
-            | exception Not_found -> `Public
-            | T.Internal -> `Internal
-            | T.Private -> assert (Helpers.is_static_header name); `Public ; ;
-          Hashtbl.add seen (lid_of_decl d) !mode;
-          (* KPrint.bprintf "Visiting %a with mode %s\n" plid (lid_of_decl d) *)
-          (*   (match !mode with `Public -> "public" | `Internal -> "internal"); *)
-          super#visit_decl env d
-        end
-    end
-  in
-  unmark_private_types_in#visit_files () files;
-
-  (* The invariant for [safely_private] is now established, and we drop those
-   * functions that cannot keep their [Private] flag. *)
-  let files =
-    let keep_if table flag name flags =
-      if not (Hashtbl.mem table name) ||
-        (* TODO why? `main` can neither be inline or private ?! *)
-        GlobalNames.target_c_name ~attempt_shortening:false name = "main"
-      then
-        List.filter ((<>) flag) flags
-      else
-        flags
-    in
-    let filter name flags =
-      let flags =
-        match Hashtbl.find private_or_internal name with
-        | exception Not_found -> List.filter ((<>) Private) flags
-        | T.Private -> flags
-        | T.Internal -> Internal :: List.filter ((<>) Private) flags
-      in
-      (* KPrint.bprintf "%a: %s\n" plid name (String.concat " " (List.map show_flag flags)); *)
-      if !Options.cc = "compcert" then
-        keep_if safely_inline Inline name flags
-      else
-        flags
-    in
-    map_decls (function
-      | DFunction (cc, flags, n, ret, name, binders, body) ->
-          DFunction (cc, filter name flags, n, ret, name, binders, body)
-      | DGlobal (flags, name, n, e, t) ->
-          DGlobal (filter name flags, name, n, e, t)
-      | DExternal (cc, flags, name, t, pp) ->
-          DExternal (cc, filter name flags, name, t, pp)
-      | DType (name, flags, n, t) ->
-          DType (name, filter name flags, n, t)
-    ) files
-  in
-
->>>>>>> 94b44378
   files
 
 (** A whole-program transformation that inlines functions according to... *)
