--- conflicted
+++ resolved
@@ -84,8 +84,7 @@
 end
 
 let build_def_map files =
-<<<<<<< HEAD
-  Helpers.build_map files (fun map -> function
+  build_map files (fun map -> function
     | DType (lid, _, _, def, _) ->
         Hashtbl.add map lid (def, false)
     | DTypeMutual (ty_decls) ->
@@ -94,13 +93,6 @@
           Hashtbl.add map lid (def, true)
         | _ -> ()) ty_decls
     | _ -> ()
-=======
-  build_map files (fun map -> function
-    | DType (lid, _, _, def) ->
-        Hashtbl.add map lid def
-    | _ ->
-        ()
->>>>>>> de44b4a0
   )
 
 (* We visit type declarations in order to find occurrences of instantiated
@@ -227,21 +219,7 @@
   | _ -> ()
 
 let build_scheme_map files =
-<<<<<<< HEAD
-  Helpers.build_map files update_scheme_map_for_type
-=======
-  build_map files (fun map -> function
-    | DType (lid, _, 0, Variant branches) ->
-        if List.for_all (fun (_, fields) -> List.length fields = 0) branches then
-          Hashtbl.add map lid ToEnum
-        else if List.length branches = 1 then
-          Hashtbl.add map lid (ToFlat (List.map fst (snd (List.hd branches))))
-        else
-          Hashtbl.add map lid (ToTaggedUnion branches)
-    | _ ->
-        ()
-  )
->>>>>>> de44b4a0
+  build_map files update_scheme_map_for_type
 
 (** Second thing: handle the trivial case of a data type definition with only
  * tags (it's just an enum) and the trivial case of a type definition with one
