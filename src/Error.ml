--- conflicted
+++ resolved
@@ -31,11 +31,8 @@
   | CannotMacro of lident
   | DropCtypesDeclaration of lident * lident
   | ConflictMacro of lident * string
-<<<<<<< HEAD
   | InlineStaticInline of lident
-=======
   | IfDefOnGlobal of lident
->>>>>>> 94b44378
 
 and location =
   string
