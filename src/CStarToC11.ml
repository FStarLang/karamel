(** Converting from C* to C abstract syntax. *)

module C = C11

open C
open CStar
open KPrint
open Common

let zero = C.Constant (K.UInt8, "0")

let is_array = function Array _ -> true | _ -> false

let escape_string s =
  let b = Buffer.create 256 in
  String.iter (fun c ->
    match c with
    | '\x27' -> Buffer.add_string b "\\'"
    | '\x22' -> Buffer.add_string b "\\\""
    | '\x3f' -> Buffer.add_string b "\\?"
    | '\x5c' -> Buffer.add_string b "\\\\"
    | '\x07' -> Buffer.add_string b "\\a"
    | '\x08' -> Buffer.add_string b "\\b"
    | '\x0c' -> Buffer.add_string b "\\f"
    | '\x0a' -> Buffer.add_string b "\\n"
    | '\x0d' -> Buffer.add_string b "\\r"
    | '\x09' -> Buffer.add_string b "\\t"
    | '\x0b' -> Buffer.add_string b "\\v"
    | '\x20'..'\x7e' -> Buffer.add_char b c
    | _ -> Printf.bprintf b "\\x%02x" (Char.code c)
  ) s;
  Buffer.contents b

let assert_var =
  function
  | Var _ | Qualified _ -> ()
  | e -> Warnings.fatal_error
      "TODO: for (int i = 0, t tmp = e1; i < ...; ++i) tmp[i] = \n%s is not a var"
      (show_expr e)

let c99_format w =
  let open K in
  "PRIx" ^ string_of_int (bytes_of_width w * 8)

let mk_debug name parameters =
  if Options.debug "c-calls" then
    let formats, args = List.split (List.map (fun (name, typ) ->
      match typ with
      | Int w ->
          Printf.sprintf "%s=0x%%08\"%s\"" name (c99_format w), C.Name name
      | Bool ->
          Printf.sprintf "%s=%%d" name, C.Name name
      (* | Pointer (Int w) -> *)
      (*     Some (Printf.sprintf "%s[0]=%%\"%s\"" name (c99_format w), C.Deref (C.Name name)) *)
      | _ ->
          Printf.sprintf "%s=%%s" name, C.Literal "unknown"
    ) parameters) in
    [ C.Expr (C.Call (C.Name "KRML_HOST_PRINTF", [
        C.Literal (String.concat " " (name :: formats @ [ "\\n" ]))
      ] @ args)) ]
  else
    []

(* Turns the ML declaration inside-out to match the C reading of a type.
 *   See: en.cppreference.com/w/c/language/declarations.
 * The continuation is key in the Function case. *)
let rec mk_spec_and_decl name qs (t: typ) (k: C.declarator -> C.declarator):
  C.qualifier list * C.type_spec * C.declarator
=
  match t with
  | Const t ->
      mk_spec_and_decl name [ C.Const ] t k
  | Pointer t ->
      mk_spec_and_decl name [] t (fun d -> Pointer (qs, k d))
  | Array (t, size) ->
      (* F* guarantees that the initial size of arrays is always something
       * reasonable (i.e. <4GB). *)
      let size = match size with
        | Constant k -> C.Constant k
        | _ -> mk_expr size
      in
      mk_spec_and_decl name [] t (fun d -> Array (qs, k d, size))
  | Function (cc, t, ts) ->
      (* Function types are pointers to function types, except in the top-level
       * declarator for a function, which gets special treatment via
       * mk_spec_and_declarator_f. *)
      mk_spec_and_decl name [] t (fun d ->
        Function (cc, Pointer (qs, k d), List.mapi (fun i t ->
          mk_spec_and_decl (KPrint.bsprintf "x%d" i) [] t (fun d -> d)) ts))
  | Int w ->
      qs, Int w, k (Ident name)
  | Void ->
      qs, Void, k (Ident name)
  | Qualified l ->
      qs, Named l, k (Ident name)
  | Enum tags ->
      qs, Enum (None, tags), k (Ident name)
  | Bool ->
      qs, Named "bool", k (Ident name)
  | Struct fields ->
      qs, Struct (None, mk_fields fields), k (Ident name)
  | Union fields ->
      qs, Union (None, List.map (fun (name, typ) ->
        let qs, spec, decl = mk_spec_and_decl name [] typ (fun d -> d) in
        qs, spec, None, [ decl, None ]
      ) fields), k (Ident name)

and mk_fields fields =
  Some (List.map (fun (name, typ) ->
    let name = match name with Some name -> name | None -> "" in
    let qs, spec, decl = mk_spec_and_declarator name typ in
    qs, spec, None, [ decl, None ]
  ) fields)

(* Standard spec/declarator pair (e.g. int x). *)
and mk_spec_and_declarator name t =
  mk_spec_and_decl name [] t (fun d -> d)

(* A variant dedicated to typedef's, where we need to name structs. *)
and mk_spec_and_declarator_t name t =
  match t with
  | Struct fields ->
      (* In C, there's a separate namespace for struct names; our type names are
       * unique, therefore, post-fixing them with "_s" also generates a set of
       * unique struct names. *)
      [], C.Struct (Some (name ^ "_s"), mk_fields fields), Ident name
  | _ ->
      mk_spec_and_declarator name t

(* A variant dedicated to functions that avoids the conversion of function type
 * to pointer-to-function. *)
and mk_spec_and_declarator_f cc name ret_t params =
  mk_spec_and_decl name [] ret_t (fun d ->
    Function (cc, d, List.map (fun (n, t) -> mk_spec_and_declarator n t) params))

(* Enforce the invariant that declarations are wrapped in compound statements
 * and cannot appear "alone". *)
and mk_compound_if (stmts: C.stmt list): C.stmt =
  match stmts with
  | [ Decl _ ] ->
      Compound stmts
  | [ stmt ] when not !Options.curly_braces ->
      stmt
  | _ ->
      Compound stmts

and ensure_compound (stmts: C.stmt list): C.stmt =
  match stmts with
  | [ Compound _ as stmt ] ->
      stmt
  | _ ->
      Compound stmts

(* Ideally, most of the for-loops should've been desugared C89-style if needed
 * beforehand. *)
and mk_for_loop name qs t init test incr body =
  if !Options.c89_scope then
    Compound [
      Decl (qs, t, None, [ Ident name, None ]);
      For (
        `Expr (Op2 (K.Assign, Name name, init)),
        test, incr, body)
    ]
  else
    For (
      `Decl (qs, t, None, [ Ident name, Some (InitExpr init)]),
      test, incr, body)

and mk_for_loop_initializer e_array e_size e_value: C.stmt =
  match e_size with
  | C.Constant (_, "1")
  | C.Cast (_, C.Constant (_, "1")) ->
      Expr (Op2 (K.Assign, Index (e_array, Constant (K.UInt32, "0")), e_value))
  | _ ->
      mk_for_loop "_i" [] (Int K.UInt32) zero
        (Op2 (K.Lt, Name "_i", e_size))
        (Op1 (K.PreIncr, Name "_i"))
        (Expr (Op2 (K.Assign, Index (e_array, Name "_i"), e_value)))

and mk_memset_zero_initializer e_array e_size =
  Expr (Call (Name "memset", [
    e_array;
    Constant (K.UInt8, "0");
    Op2 (K.Mult,
      e_size,
      Sizeof (Index (e_array, zero)))]))

and mk_check_size init n_elements: C.stmt list =
  (* [init] is the default value for the elements of the array, and [n_elements] is
   * hopefully a constant *)
  let default = [ C.Expr (C.Call (C.Name "KRML_CHECK_SIZE", [ mk_sizeof init; n_elements ])) ] in
  match init, n_elements with
  | C.Cast (_, C.Constant (w, _)), C.Cast (_, C.Constant (_, n_elements)) ->
      let size_bytes = Z.(of_int (K.bytes_of_width w) * of_string n_elements) in
      (* Note: this is wrong if anyone ever decides to use the x32 ABI *)
      let ptr_size = Z.(if !Options.m32 then one lsl 32 else one lsl 64) in
      if Z.( lt size_bytes ptr_size ) then
        []
      else
        default
  | _ ->
      default

and mk_sizeof t =
  match t with
  | C.Cast (t, _)
  | C.CompoundLiteral (t, _) ->
      C.Sizeof (C.Type t)
  | _ ->
      C.Call (C.Name "sizeof", [ t ])

and mk_sizeof_mul t s =
  match s with
    | C.Constant (_, "1")
    | C.Cast (_, C.Constant (_, "1")) ->
        mk_sizeof t
    | _ ->
        C.Op2 (K.Mult, mk_sizeof t, s)

and mk_malloc t s =
  C.Call (C.Name "KRML_HOST_MALLOC", [ mk_sizeof_mul t s ])

and mk_calloc t s =
  C.Call (C.Name "KRML_HOST_CALLOC", [ s; mk_sizeof t ])

and mk_free e =
  C.Call (C.Name "KRML_HOST_FREE", [ e ])

and mk_eternal_bufcreate buf init size =
  let size = mk_expr size in
  let e, extra_stmt = match init with
    | Constant (_, "0") ->
        mk_calloc (mk_expr init) size, []
    | Any | Cast (Any, _) ->
        mk_malloc (mk_expr init) size, []
    | _ ->
        mk_malloc (mk_expr init) size,
        [ mk_for_loop_initializer (mk_expr buf) size (mk_expr init) ]
  in
  mk_check_size (mk_expr init) size, e, extra_stmt

and ensure_pointer t =
  match t with
  | Array (t, _)
  | Pointer t ->
      t
  | _ ->
      Warnings.fatal_error "let-bound bufcreate has type %s instead of Pointer" (show_typ t)

and ensure_array t size =
  match t with
  | Pointer t ->
      Array (t, size)
  | Array _ as t ->
      t
  | t ->
      Warnings.fatal_error "impossible: %s" (show_typ t)

and decay_array t =
  match t with
  | Array (t, _) ->
      Pointer t
  | t ->
      Warnings.fatal_error "impossible: %s" (show_typ t)

and mk_stmt (stmt: stmt): C.stmt list =
  match stmt with
  | Comment s ->
      [ Comment s ]

  | Return e ->
      let e = Option.map (fun e ->
        let e = mk_expr e in
        if Options.debug "c-calls" then
          C.Call (Name "KRML_DEBUG_RETURN", [ e ])
        else
          e
      ) e in
      [ Return e ]

  | Block stmts ->
      [ Compound (mk_stmts stmts) ]

  | Break ->
      [ Break ]

  | Ignore e ->
      [ Expr (mk_expr e) ]

  | Decl (binder, BufCreate ((Eternal | Heap), init, size)) ->
      ignore (ensure_pointer binder.typ);
      let stmt_check, expr_alloc, stmt_extra =
        mk_eternal_bufcreate (Var binder.name) init size
      in
      let qs, spec, decl = mk_spec_and_declarator binder.name binder.typ in
      let decl: C.stmt list = [ Decl (qs, spec, None, [ decl, Some (InitExpr expr_alloc)]) ] in
      stmt_check @ decl @ stmt_extra

  | Decl (binder, BufCreate (Stack, init, size)) ->
      (* In the case where this is a buffer creation in the C* meaning, then we
       * declare a fixed-length array; this is an "upcast" from pointer type to
       * array type, in the C sense. *)
      let t = ensure_array binder.typ size in
      let module T = struct type init = Nope | Memset | Forloop end in
      let is_constant = match size with Constant _ -> true | _ -> false in
      let use_alloca = not is_constant && !Options.alloca_if_vla in
      let (maybe_init, init_type): C.init option * T.init = match init, size with
        | _, Constant (_, "0") ->
            (* zero-sized array *)
            None, T.Nope
        | Cast (Any, _), _
        | Any, _ ->
            (* no initial value *)
            None, T.Nope
        | Constant ((_, "0") as k), Constant _ when not use_alloca ->
            (* The only case the we can initialize statically is a known, static
             * size _and_ a zero initializer. If we're about to alloca, don't
             * use a zero-initializer. *)
            Some (Initializer [ InitExpr (C.Constant k) ]), T.Nope
        | Constant (_, "0"), _ ->
            None, T.Memset
        | _ ->
            None, T.Forloop
      in
      let size = mk_expr size in
      let t, maybe_init =
        (* If we're doing an alloca, override the initial value (it's now the
         * call to alloca) and decay the array to a pointer type. *)
        if use_alloca then
          let bytes = C.Call (C.Name "alloca", [
            C.Op2 (K.Mult, size, C.Sizeof (C.Type (mk_type (ensure_pointer t)))) ]) in
          assert (maybe_init = None);
          decay_array t, Some (InitExpr bytes)
        else
          t, maybe_init
      in
      let init = mk_expr init in
      let qs, spec, decl = mk_spec_and_declarator binder.name t in
      let extra_stmt: C.stmt list =
        match init_type with
        | T.Memset ->
            [ mk_memset_zero_initializer (Name binder.name) size ]
        | T.Nope ->
            [ ]
        | T.Forloop ->
            (* Note: only works if the length and initial value are pure
             * computations... which F* guarantees! *)
            [ mk_for_loop_initializer (Name binder.name) size init ]
      in
      let decl: C.stmt list = [ Decl (qs, spec, None, [ decl, maybe_init ]) ] in
      mk_check_size init size @
      decl @
      extra_stmt

  | Decl (_, BufCreateL ((Eternal | Heap), _)) ->
      failwith "TODO (desugar into a series of assignments)"

  | Decl (binder, BufCreateL (Stack, inits)) ->
      let t = ensure_array binder.typ (Constant (K.uint32_of_int (List.length inits))) in
      let qs, spec, decl = mk_spec_and_declarator binder.name t in
      [ Decl (qs, spec, None, [ decl, Some (Initializer (List.map (fun e ->
        InitExpr (mk_expr e)
      ) inits))])]

  | Decl (binder, e) ->
      let qs, spec, decl = mk_spec_and_declarator binder.name binder.typ in
      let init: init option = match e with Any -> None | _ -> Some (struct_as_initializer e) in
      [ Decl (qs, spec, None, [ decl, init ]) ]

  | IfThenElse (e, b1, b2) ->
      if List.length b2 > 0 then
        [ IfElse (mk_expr e, mk_compound_if (mk_stmts b1), mk_compound_if (mk_stmts b2)) ]
      else
        [ If (mk_expr e, mk_compound_if (mk_stmts b1)) ]

  | Copy (e1, _, BufCreate (Stack, init, size)) ->
      assert_var e1;
      begin match init with
      | Any | Cast (Any, _) ->
          mk_check_size (mk_expr init) (mk_expr size)
      | Constant (_, "0") ->
          mk_check_size (mk_expr init) (mk_expr size) @
          [ mk_memset_zero_initializer (mk_expr e1) (mk_expr size) ]
      | _ ->
          (* JP: a potential optimization is to use memset when the initial
           * value is a uint8 / int8 *)
          mk_check_size (mk_expr init) (mk_expr size) @
          [ mk_for_loop_initializer (mk_expr e1) (mk_expr size) (mk_expr init) ]
      end

  | Copy (e1, typ, BufCreateL (Stack, elts)) ->
      (* int x[5]; *)
      (* memcpy(x, &((int[5]){ 1, 2, 3, 4, 5 }), sizeof x); *)
      [ Expr (Call (Name "memcpy", [
          mk_expr e1;
          CompoundLiteral (
            mk_type typ,
            List.map (fun e -> InitExpr (mk_expr e)) elts);
          Sizeof (mk_expr e1)]))]

  | Copy (e1, _, e2) ->
      [ Expr (Call (Name "memcpy", [
          mk_expr e1;
          mk_expr e2;
          Sizeof (mk_expr e1)]))]

  | Assign (BufRead _, (Any | Cast (Any, _))) ->
      []

  | Assign (e1, BufCreate (Eternal, init, size)) ->
      assert_var e1;
      let stmt_check, expr_alloc, stmt_extra = mk_eternal_bufcreate e1 init size in
      stmt_check @
      [ Expr (Assign (mk_expr e1, expr_alloc)) ] @
      stmt_extra

  | Assign (_, BufCreateL (Eternal, _)) ->
      failwith "TODO"

  | Assign (e1, e2) ->
      [ Expr (Assign (mk_expr e1, mk_expr e2)) ]

  | BufWrite (_, _, (Any | Cast (Any, _))) ->
      []

  | BufWrite (e1, e2, e3) ->
      [ Expr (Assign (mk_index e1 e2, mk_expr e3)) ]

  | BufBlit (e1, e2, e3, e4, e5) ->
      let dest = match e4 with
        | Constant (_, "0") -> mk_expr e3
        | _ -> Op2 (K.Add, mk_expr e3, mk_expr e4)
      in
      let source = match e2 with
        | Constant (_, "0") -> mk_expr e1
        | _ -> Op2 (K.Add, mk_expr e1, mk_expr e2)
      in
      [ Expr (Call (Name "memcpy", [
        dest;
        source;
        Op2 (K.Mult, mk_expr e5, Sizeof (Index (mk_expr e1, zero)))])) ]

  | BufFill (buf, v, size) ->
      (* Again, assuming that these are non-effectful. *)
      let buf = mk_expr buf in
      let v = mk_expr v in
      let size = mk_expr size in
      [ mk_for_loop_initializer buf size v ]

  | BufFree e ->
      [ Expr (mk_free (mk_expr e)) ]

  | While (e1, e2) ->
      [ While (mk_expr e1, mk_compound_if (mk_stmts e2)) ]

  | PushFrame | PopFrame ->
      failwith "[mk_stmt]: nested frames to be handled by [mk_stmts]"

  | Switch (e, branches, default) ->
      [ Switch (
          mk_expr e,
          List.map (fun (ident, block) ->
            (match ident with
            | `Ident ident -> Name ident
            | `Int k -> Constant k),
            let block = mk_stmts block in
            if List.length block > 0 then
              match KList.last block with
              | Return _ -> Compound block
              | _ -> Compound (block @ [ Break ])
            else
              Compound [ Break ]
          ) branches,
          match default with
          | Some block ->
              Compound (mk_stmts block)
          | _ ->
              Compound [
                Expr (Call (Name "KRML_HOST_PRINTF", [
                  Literal "KreMLin incomplete match at %s:%d\\n"; Name "__FILE__"; Name "__LINE__"  ]));
                Expr (Call (Name "KRML_HOST_EXIT", [ Constant (K.UInt8, "253") ]))
              ]
      )]

  | Abort s ->
      [ Expr (Call (Name "KRML_HOST_PRINTF", [
          Literal "KreMLin abort at %s:%d\\n%s\\n"; Name "__FILE__"; Name "__LINE__"; Literal (escape_string s) ]));
        Expr (Call (Name "KRML_HOST_EXIT", [ Constant (K.UInt8, "255") ])); ]

  | For (`Decl (binder, e1), e2, e3, b) ->
      let qs, spec, decl = mk_spec_and_declarator binder.name binder.typ in
      let name = match decl with Ident name -> name | _ -> failwith "not an ident" in
      let init = match struct_as_initializer e1 with InitExpr init -> init | _ -> failwith "not an initexpr" in
      let e2 = mk_expr e2 in
      let e3 = match mk_stmt e3 with [ Expr e3 ] -> e3 | _ -> assert false in
      let b = mk_compound_if (mk_stmts b) in
      [ mk_for_loop name qs spec init e2 e3 b ]

  | For (e1, e2, e3, b) ->
      let e1 = match e1 with
        | `Skip -> `Skip
        | `Stmt e1 -> `Expr (match mk_stmt e1 with [ Expr e1 ] -> e1 | _ -> assert false)
        | _ -> assert false
      in
      let e2 = mk_expr e2 in
      let e3 = match mk_stmt e3 with [ Expr e3 ] -> e3 | _ -> assert false in
      let b = mk_compound_if (mk_stmts b) in
      [ For (e1, e2, e3, b) ]


and mk_stmts stmts: C.stmt list =
  let stmts = KList.map_flatten (function
    | PushFrame | PopFrame ->
        (* We totally give up on inserting braces for push/pop frame, since
         * they're a semantic criterion in F*, which we cannot recover
         * syntactically here. See PushPop.fst in test/ for an example of a
         * tricky situation. *)
        []
    | stmt ->
        mk_stmt stmt
  ) stmts in
  let rec fixup_c89 in_decls (stmts: C.stmt list) =
    match stmts with
    | C.Decl _ as stmt :: stmts ->
        if in_decls then
          stmt :: fixup_c89 true stmts
        else
          [ C.Compound (stmt :: fixup_c89 true stmts) ]
    | stmt :: stmts ->
        stmt :: fixup_c89 false stmts
    | [] ->
        []
  in
  if !Options.c89_scope then
    fixup_c89 true stmts
  else
    stmts



and mk_index (e1: expr) (e2: expr): C.expr =
  match mk_expr e2 with
  | Cast (_, (Constant _ as c)) ->
      Index (mk_expr e1, c)
  | _ ->
      Index (mk_expr e1, mk_expr e2)


and mk_expr (e: expr): C.expr =
  match e with
  | InlineComment (s, e, s') ->
      InlineComment (s, mk_expr e, s')

  | Call (Op (o, _), [ e ]) ->
      Op1 (o, mk_expr e)

  | Call (Op (o, _), [ e1; e2 ]) ->
      Op2 (o, mk_expr e1, mk_expr e2)

  | Comma (e1, e2) ->
      Op2 (K.Comma, mk_expr e1, mk_expr e2)

  | Call (Qualified s, [ e1 ]) when KString.starts_with s "C_Nullity_op_Bang_Star__"->
      Deref (mk_expr e1)

  | Call (Qualified "C_String_get", [ e1; e2 ])
  | BufRead (e1, e2) ->
      mk_index e1 e2

  | Call (Qualified "C_Nullity_null", _) ->
      Name "NULL"

  | Call (Qualified "C_Nullity_is_null", [ e ]) ->
      Op2 (K.Eq, mk_expr e, C.Name "NULL")

  | Call (e, es) ->
      Call (mk_expr e, List.map mk_expr es)

  | Var ident ->
      Name ident

  | Qualified ident ->
      Name ident

  | Constant (w, c) ->
      Cast (([], Int w, Ident ""), Constant (w, c))

  | BufCreate _ | BufCreateL _ ->
      failwith "[mk_expr]: Buffer.create; Buffer.createl may only appear as let ... = Buffer.create"

  | BufSub (e1, Constant (_, "0")) ->
      mk_expr e1

  | BufSub (e1, e2) ->
      Op2 (K.Add, mk_expr e1, mk_expr e2)

  | Cast (e, t') ->
      (* JP: what is this? TODO review. *)
      begin match e with
      | Cast (_, t) as e when t = t' || t = Int Constant.UInt8 && t' = Pointer Void ->
          mk_expr e
      | e ->
          Cast (mk_type t', mk_expr e)
      end

  | Any ->
      Cast (([], Void, Pointer ([], Ident "")), zero)

  | Op _ ->
      failwith "[mk_expr]: op should've been caught"

  | Bool b ->
      Bool b

  | Struct (typ, fields) ->
      let typ = Option.must typ in
      mk_compound_literal typ fields

  | Field (BufRead (e, Constant (_, "0")), field) ->
      MemberAccessPointer (mk_expr e, field)

  | Field (e, field) ->
      MemberAccess (mk_expr e, field)

  | StringLiteral s ->
      Literal (escape_string s)

  | AddrOf e ->
      Address (mk_expr e)

  | EAbort (t, s) ->
      Call (Name "KRML_EABORT", [ Type (mk_type t); Literal (escape_string s) ])


and mk_compound_literal name fields =
  (* TODO really properly specify C's type_name! *)
  CompoundLiteral (([], Named name, Ident ""), fields_as_initializer_list fields)

and struct_as_initializer = function
  | Struct (_, fields) ->
      Initializer (fields_as_initializer_list fields)
  | e ->
      InitExpr (mk_expr e)

and fields_as_initializer_list fields =
  List.map (function
    | Some field, e -> Designated (Dot field, struct_as_initializer e)
    | None, e -> struct_as_initializer e
  ) fields

and mk_type t =
  (* hack alert *)
  mk_spec_and_declarator "" t

let mk_comments =
  KList.filter_map (function
    | Comment c when c <> "" ->
        Some c
    | _ ->
        None
  )

let wrap_verbatim flags d =
  KList.filter_map (function
    | Prologue s -> Some (Verbatim s)
    | _ -> None
  ) flags @ [ d ] @ KList.filter_map (function
    | Epilogue s -> Some (Verbatim s)
    | _ -> None
  ) flags

(** Function definition or global definition. *)
let mk_function_or_global_body (d: decl): C.declaration_or_function list =
  match d with
  | External _
  | TypeForward _
  | Type _ ->
      []

  | Function (cc, flags, return_type, name, parameters, body) ->
      begin try
        let static = if List.exists ((=) Private) flags then Some Static else None in
        let inline = List.exists ((=) Inline) flags in
        let parameters = List.map (fun { name; typ } -> name, typ) parameters in
        let qs, spec, decl = mk_spec_and_declarator_f cc name return_type parameters in
        let body = ensure_compound (mk_debug name parameters @ mk_stmts body) in
<<<<<<< HEAD
        Some (Function (mk_comments flags, inline, (qs, spec, static, [ decl, None ]), body))
=======
        wrap_verbatim flags (Function (mk_comments flags, inline, (spec, static, [ decl, None ]), body))
>>>>>>> 6bbc8dd4
      with e ->
        beprintf "Fatal exception raised in %s\n" name;
        raise e
      end

  | Global (name, flags, t, expr) ->
      let qs, spec, decl = mk_spec_and_declarator name t in
      let static = if List.exists ((=) Private) flags then Some Static else None in
      match expr with
      | Any ->
<<<<<<< HEAD
          Some (Decl ([], (qs, spec, static, [ decl, None ])))
      | _ ->
          let expr = mk_expr expr in
          Some (Decl ([], (qs, spec, static, [ decl, Some (InitExpr expr) ])))
=======
          wrap_verbatim flags (Decl ([], (spec, static, [ decl, None ])))
      | _ ->
          let expr = mk_expr expr in
          wrap_verbatim flags (Decl ([], (spec, static, [ decl, Some (InitExpr expr) ])))
>>>>>>> 6bbc8dd4

(** Function prototype, or extern global declaration (no definition). *)
let mk_function_or_global_stub (d: decl): C.declaration_or_function list =
  match d with
  | External _
  | TypeForward _
  | Type _ ->
      []

  | Function (cc, flags, return_type, name, parameters, _) ->
      begin try
        let parameters = List.map (fun { name; typ } -> name, typ) parameters in
<<<<<<< HEAD
        let qs, spec, decl = mk_spec_and_declarator_f cc name return_type parameters in
        Some (Decl (mk_comments flags, (qs, spec, None, [ decl, None ])))
=======
        let spec, decl = mk_spec_and_declarator_f cc name return_type parameters in
        wrap_verbatim flags (Decl (mk_comments flags, (spec, None, [ decl, None ])))
>>>>>>> 6bbc8dd4
      with e ->
        beprintf "Fatal exception raised in %s\n" name;
        raise e
      end

<<<<<<< HEAD
  | Global (name, _, t, _) ->
      let qs, spec, decl = mk_spec_and_declarator name t in
      Some (Decl ([], (qs, spec, Some Extern, [ decl, None ])))
=======
  | Global (name, flags, t, _) ->
      let spec, decl = mk_spec_and_declarator name t in
      wrap_verbatim flags (Decl ([], (spec, Some Extern, [ decl, None ])))
>>>>>>> 6bbc8dd4

(* Type declarations, external function declarations. These are the things that
 * are either declared in the header (public), or in the c file (private), but
 * not twice. *)
let mk_type_or_external (d: decl): C.declaration_or_function list =
  match d with
<<<<<<< HEAD
  | TypeForward (name, _) ->
      Some (Decl ([], ([], C.Struct (Some (name ^ "_s"), None), Some Typedef, [ Ident name, None ])))  

  | Type (name, t, _) ->
      let qs, spec, decl = mk_spec_and_declarator_t name t in
      Some (Decl ([], (qs, spec, Some Typedef, [ decl, None ])))

  | External (name, Function (cc, t, ts), _) ->
      let qs, spec, decl = mk_spec_and_declarator_f cc name t (List.mapi (fun i t ->
        KPrint.bsprintf "x%d" i, t
      ) ts) in
      Some (Decl ([], (qs, spec, Some Extern, [ decl, None ])))

  | External (name, t, _) ->
      let qs, spec, decl = mk_spec_and_declarator name t in
      Some (Decl ([], (qs, spec, Some Extern, [ decl, None ])))
=======
  | TypeForward (name, flags) ->
      wrap_verbatim flags (Decl ([], (C.Struct (Some (name ^ "_s"), None), Some Typedef, [ Ident name, None ])))  
  | Type (name, t, flags) ->
      let spec, decl = mk_spec_and_declarator_t name t in
      wrap_verbatim flags (Decl ([], (spec, Some Typedef, [ decl, None ])))

  | External (name, Function (cc, t, ts), flags) ->
      let spec, decl = mk_spec_and_declarator_f cc name t (List.mapi (fun i t ->
        KPrint.bsprintf "x%d" i, t
      ) ts) in
      wrap_verbatim flags (Decl ([], (spec, Some Extern, [ decl, None ])))

  | External (name, t, flags) ->
      let spec, decl = mk_spec_and_declarator name t in
      wrap_verbatim flags (Decl ([], (spec, Some Extern, [ decl, None ])))
>>>>>>> 6bbc8dd4

  | Function _ | Global _ ->
      []


let is_static_header name =
  List.exists (fun m -> Idents.fstar_name_of_mod m = name) !Options.static_header

let either f1 f2 x =
  match f1 x with
  | [] -> f2 x
  | l -> l

let flags_of_decl (d: CStar.decl) =
  match d with
  | Global (_, flags, _, _)
  | Function (_, flags, _, _, _, _)
  | Type (_, _, flags)
  | TypeForward (_, flags)
  | External (_, _, flags) ->
      flags

let if_private f d =
  if List.mem Private (flags_of_decl d) then
    f d
  else
    []

let if_not_private f d =
  if not (List.mem Private (flags_of_decl d)) then
    f d
  else
    []

(* Building a .c file *)
let mk_files files =
  let mk_c_file decls =
    (* In the C file, we put function bodies, global bodies, and type
     * definitions and external definitions that were private to the file only.
     * *)
    KList.map_flatten
      (either mk_function_or_global_body (if_private mk_type_or_external))
      decls
  in
  let files = List.filter (fun (name, _) -> not (is_static_header name)) files in
  List.map (fun (name, program) -> name, mk_c_file program) files

(* Building the two flavors of headers. *)
let mk_header decls =
  (* In the header file, we put functions and global stubs, along with type
   * definitions that are visible from the outside. *)
  KList.map_flatten
    (if_not_private (either mk_function_or_global_stub mk_type_or_external))
    decls

let mk_static_header decls =
  let mk_static (d: C.declaration_or_function) =
    match d with
    | Decl (comments, (qs, ts, None, decl_inits)) ->
        C.Decl (comments, (qs, ts, Some Static, decl_inits))
    | Function (comments, _inline, (qs, ts, (None | Some Static), decl_inits), body) ->
        C.Function (comments, true, (qs, ts, Some Static, decl_inits), body)
    | d ->
        d
  in
  let decls = KList.map_flatten (either mk_function_or_global_body mk_type_or_external) decls in
  List.map mk_static decls

let mk_headers files =
  List.map (fun (name, program) ->
    if is_static_header name then
      name, mk_static_header program
    else
      name, mk_header program
  ) files<|MERGE_RESOLUTION|>--- conflicted
+++ resolved
@@ -684,11 +684,7 @@
         let parameters = List.map (fun { name; typ } -> name, typ) parameters in
         let qs, spec, decl = mk_spec_and_declarator_f cc name return_type parameters in
         let body = ensure_compound (mk_debug name parameters @ mk_stmts body) in
-<<<<<<< HEAD
-        Some (Function (mk_comments flags, inline, (qs, spec, static, [ decl, None ]), body))
-=======
-        wrap_verbatim flags (Function (mk_comments flags, inline, (spec, static, [ decl, None ]), body))
->>>>>>> 6bbc8dd4
+        wrap_verbatim flags (Function (mk_comments flags, inline, (qs, spec, static, [ decl, None ]), body))
       with e ->
         beprintf "Fatal exception raised in %s\n" name;
         raise e
@@ -699,17 +695,10 @@
       let static = if List.exists ((=) Private) flags then Some Static else None in
       match expr with
       | Any ->
-<<<<<<< HEAD
-          Some (Decl ([], (qs, spec, static, [ decl, None ])))
+          wrap_verbatim flags (Decl ([], (qs, spec, static, [ decl, None ])))
       | _ ->
           let expr = mk_expr expr in
-          Some (Decl ([], (qs, spec, static, [ decl, Some (InitExpr expr) ])))
-=======
-          wrap_verbatim flags (Decl ([], (spec, static, [ decl, None ])))
-      | _ ->
-          let expr = mk_expr expr in
-          wrap_verbatim flags (Decl ([], (spec, static, [ decl, Some (InitExpr expr) ])))
->>>>>>> 6bbc8dd4
+          wrap_verbatim flags (Decl ([], (qs, spec, static, [ decl, Some (InitExpr expr) ])))
 
 (** Function prototype, or extern global declaration (no definition). *)
 let mk_function_or_global_stub (d: decl): C.declaration_or_function list =
@@ -722,67 +711,38 @@
   | Function (cc, flags, return_type, name, parameters, _) ->
       begin try
         let parameters = List.map (fun { name; typ } -> name, typ) parameters in
-<<<<<<< HEAD
         let qs, spec, decl = mk_spec_and_declarator_f cc name return_type parameters in
-        Some (Decl (mk_comments flags, (qs, spec, None, [ decl, None ])))
-=======
-        let spec, decl = mk_spec_and_declarator_f cc name return_type parameters in
-        wrap_verbatim flags (Decl (mk_comments flags, (spec, None, [ decl, None ])))
->>>>>>> 6bbc8dd4
+        wrap_verbatim flags (Decl (mk_comments flags, (qs, spec, None, [ decl, None ])))
       with e ->
         beprintf "Fatal exception raised in %s\n" name;
         raise e
       end
 
-<<<<<<< HEAD
-  | Global (name, _, t, _) ->
+  | Global (name, flags, t, _) ->
       let qs, spec, decl = mk_spec_and_declarator name t in
-      Some (Decl ([], (qs, spec, Some Extern, [ decl, None ])))
-=======
-  | Global (name, flags, t, _) ->
-      let spec, decl = mk_spec_and_declarator name t in
-      wrap_verbatim flags (Decl ([], (spec, Some Extern, [ decl, None ])))
->>>>>>> 6bbc8dd4
+      wrap_verbatim flags (Decl ([], (qs, spec, Some Extern, [ decl, None ])))
 
 (* Type declarations, external function declarations. These are the things that
  * are either declared in the header (public), or in the c file (private), but
  * not twice. *)
 let mk_type_or_external (d: decl): C.declaration_or_function list =
   match d with
-<<<<<<< HEAD
-  | TypeForward (name, _) ->
-      Some (Decl ([], ([], C.Struct (Some (name ^ "_s"), None), Some Typedef, [ Ident name, None ])))  
-
-  | Type (name, t, _) ->
+  | TypeForward (name, flags) ->
+      wrap_verbatim flags (Decl ([], ([], C.Struct (Some (name ^ "_s"), None), Some Typedef, [ Ident name, None ])))  
+
+  | Type (name, t, flags) ->
       let qs, spec, decl = mk_spec_and_declarator_t name t in
-      Some (Decl ([], (qs, spec, Some Typedef, [ decl, None ])))
-
-  | External (name, Function (cc, t, ts), _) ->
+      wrap_verbatim flags (Decl ([], (qs, spec, Some Typedef, [ decl, None ])))
+
+  | External (name, Function (cc, t, ts), flags) ->
       let qs, spec, decl = mk_spec_and_declarator_f cc name t (List.mapi (fun i t ->
         KPrint.bsprintf "x%d" i, t
       ) ts) in
-      Some (Decl ([], (qs, spec, Some Extern, [ decl, None ])))
-
-  | External (name, t, _) ->
+      wrap_verbatim flags (Decl ([], (qs, spec, Some Extern, [ decl, None ])))
+
+  | External (name, t, flags) ->
       let qs, spec, decl = mk_spec_and_declarator name t in
-      Some (Decl ([], (qs, spec, Some Extern, [ decl, None ])))
-=======
-  | TypeForward (name, flags) ->
-      wrap_verbatim flags (Decl ([], (C.Struct (Some (name ^ "_s"), None), Some Typedef, [ Ident name, None ])))  
-  | Type (name, t, flags) ->
-      let spec, decl = mk_spec_and_declarator_t name t in
-      wrap_verbatim flags (Decl ([], (spec, Some Typedef, [ decl, None ])))
-
-  | External (name, Function (cc, t, ts), flags) ->
-      let spec, decl = mk_spec_and_declarator_f cc name t (List.mapi (fun i t ->
-        KPrint.bsprintf "x%d" i, t
-      ) ts) in
-      wrap_verbatim flags (Decl ([], (spec, Some Extern, [ decl, None ])))
-
-  | External (name, t, flags) ->
-      let spec, decl = mk_spec_and_declarator name t in
-      wrap_verbatim flags (Decl ([], (spec, Some Extern, [ decl, None ])))
->>>>>>> 6bbc8dd4
+      wrap_verbatim flags (Decl ([], (qs, spec, Some Extern, [ decl, None ])))
 
   | Function _ | Global _ ->
       []
