(** The internal, typed AST that we perform all transformations on. *)

module K = Constant

(* We wish to generate a visitor that satisfies the following criteria.
 * - The entry points (e.g. visit_file) take an environment, of type env.
 * - The nodes that are paired with a type (expr, pattern, binder) shall
 *   dispatch onto receiver methods (e.g. visit_EBound, visit_PConst, etc.) that
 *   receive a pair of an environment and the (mapped) type of the subexpression.
 * Our strategy is to generate a sequence of visitors, with hand-written
 * adapters to glue them together, whose composition is our final visitor.
 *)

(* Just like int, float, and other OCaml base types, we generate polymorphic
 * methods for the "base types" of our AST. *)
type calling_convention = Common.calling_convention [@ opaque]
and calling_convention_option = calling_convention option
and atom_t = Atom.t [@ opaque]
and flag = Common.flag [@ opaque]
and flags = flag list
and op = K.op [@ opaque]
and width = K.width [@ opaque]
and lifetime = Common.lifetime [@ opaque]
and constant = K.t [@ opaque]
and ident = string [@ opaque]
and lident = ident list * ident [@ opaque]
  [@@deriving show,
    visitors { variety = "iter"; name = "iter_misc"; polymorphic = true },
    visitors { variety = "reduce"; name = "reduce_misc"; polymorphic = true },
    visitors { variety = "map"; name = "map_misc"; polymorphic = true }]


(* The visitor of types composes with the misc. visitor. *)
type typ =
  | TInt of width
  | TBool
  | TUnit
  | TAny
      (** appears because of casts introduced by erasure... eventually, should
       * not appear! *)
  | TBuf of typ
      (** a buffer in the Low* sense *)
  | TArray of typ * constant
      (** appears when we start hoisting buffer definitions to their enclosing
       * push frame *)
  | TQualified of lident
      (** a reference to a type that has been introduced via a DType *)
  | TArrow of typ * typ
      (** t1 -> t2 *)
  | TApp of lident * typ list
      (** disappears after monomorphization *)
  | TBound of int
      (** appears in type definitions... also disappears after monorphization *)
  | TTuple of typ list
      (** disappears after tuple removal *)
  | TAnonymous of type_def
      (** appears after data type translation to tagged enums *)
  [@@deriving show,
    visitors { variety = "iter"; ancestors = [ "iter_misc" ]; name = "iter_typ" },
    visitors { variety = "reduce"; ancestors = [ "reduce_misc" ]; name = "reduce_typ" },
    visitors { variety = "map"; ancestors = [ "map_misc" ]; name = "map_typ" }]

and type_def =
  | Abbrev of typ
  | Flat of fields_t_opt
  | Variant of branches_t
  | Enum of lident list
  | Union of (ident * typ) list
  | Forward

and fields_t_opt =
  (ident option * (typ * bool)) list

and branches_t =
  (ident * fields_t) list

and fields_t =
  (ident * (typ * bool)) list


(* This type, by virtue of being separated from the recursive definition of expr
 * and pattern, generates no implementation. We provide our own below. *)
type 'a with_type = {
  node: 'a;
  mutable typ: typ
    (** Filled in by [Checker] *)
}
  [@@deriving show]

(* However, as we glue map_expr (that passes around an [env * typ]) to map_typ
 * (that passes around an [env]), we need to indicate that in the process of
 * jumping from expr to typ, we need to drop the second component of the
 * environment. *)
type typ_wo = typ
  [@@deriving show]


(* This adapter provides missing methods for [typ_wo] and [with_type]. Note that
 * inheriting from [map_misc] is important: it lexically shadows the
 * methods for the base types (that were monomorphic) with stronger polymorphic
 * ones, hence allowing [map_typ_adapter] to compose. Without it, there would be
 * a unification conflict between 'env (the type of, say,
 * visit_calling_convention as generated in map_typ) and 'env * typ (the type of
 * visit_calling_convention as generated in map_expr). *)
class ['self] map_typ_adapter = object (self: 'self)

  inherit [_] map_typ
  inherit [_] map_misc

  (* As the visitor of expressions tries to recurse in a [typ], we drop the
   * second component of the pair and visit the type without the second half. *)
  method visit_typ_wo (env, _) t =
    self#visit_typ env t

  (* As we descend into an annotated node, we ignore the second component of the
   * pair we receive (the type of the enclosing expression) and fill the second
   * component of the pair with the mapped type. *)
  method visit_with_type: 'node 'ret.
    (_ -> 'node -> 'ret) -> _ -> 'node with_type -> 'ret with_type =
    fun f (env, _) x ->
      let typ = self#visit_typ env x.typ in
      let node = f (env, typ) x.node in
      { node; typ }
end

class ['self] iter_typ_adapter = object (self: 'self)

  inherit [_] iter_typ
  inherit [_] iter_misc

  method visit_typ_wo (env, _) t =
    self#visit_typ env t

  method visit_with_type: 'node.  (_ -> 'node -> _) -> _ -> 'node with_type -> _ =
    fun f (env, _) x ->
      self#visit_typ env x.typ;
      f (env, x.typ) x.node
end

class virtual ['self] reduce_typ_adapter = object (self: 'self)

  inherit [_] reduce_typ
  inherit [_] reduce_misc

  (* We let the user explain exactly how types and expressions compose. *)
  method virtual expr_plus_typ: _

  method visit_typ_wo (env, _) t =
    self#visit_typ env t

  method visit_with_type: 'node.  (_ -> 'node -> _) -> _ -> 'node with_type -> _ =
    fun f (env, _) x ->
      let a = self#visit_typ env x.typ in
      let b = f (env, x.typ) x.node in
      self#expr_plus_typ a b
end


(* Next, the nodes that are annotated with types. Note that every occurrence of
 * [typ] is actually a [typ_wo] to make sure we strip the second component of
 * the environment. *)
type expr' =
  | EBound of var
  | EOpen of ident * atom_t
    (** [ident] for debugging purposes only *)

  | EOp of op * width
  | EQualified of lident
  | EConstant of constant
  | EUnit
  | EBool of bool
  | EString of string
  | EAny
    (** to indicate that the initial value of a mutable let-binding does not
     * matter *)
  | EAbort of string option
    (** exits the program prematurely *)
  | EIgnore of expr

  | EApp of expr * expr list
  | ETApp of expr * typ_wo list
  | ELet of binder * expr * expr
  | EFun of binder list * expr * typ_wo
  | EIfThenElse of expr * expr * expr
  | ESequence of expr list
  | EAssign of expr * expr
    (** left expression can only be a EBound or EOpen *)

  | EBufCreate of lifetime * expr * expr
    (** initial value, length *)
  | EBufCreateL of lifetime * expr list
  | EBufRead of expr * expr
    (** e1[e2] *)
  | EBufWrite of expr * expr * expr
    (** e1[e2] <- e3 *)
  | EBufSub of expr * expr
    (** e1 + e2 *)
  | EBufBlit of expr * expr * expr * expr * expr
    (** e1 (source), index; e2 (dest), index; len *)
  | EBufFill of expr * expr * expr
  | EPushFrame
  | EPopFrame

  | ETuple of expr list
  | EMatch of expr * branches
  | ECons of ident * expr list

  | ESwitch of expr * (switch_case * expr) list
  | EEnum of lident
  | EFlat of fields_e_opt
  | EField of expr * ident
    (** The four types above appear after compilation of pattern-matches. *)

  | EBreak
  | EReturn of expr
    (** Dafny generates EReturn nodes; they are currently not synthesized by our
     * internal transformation passes, but may be in the future. *)
  | EWhile of expr * expr
    (** Dafny generates EWhile nodes; we also generate them when desugaring the
     * buffer creation and blitting operations for the Wasm backend. *)
  | EFor of binder * expr * expr * expr * expr
    (** Currently generated when detecting combinators from the [C.Loops]
     * module. We only offer a restricted form of For loops: {[
     *   for (let b = e1; e2; e3) {
     *     ...
     *   }
     * ]}
     * The scope of the binder is the second, third and fourth expressions. *)
  | ECast of expr * typ_wo
  | EComment of string * expr * string
  | EAddrOf of expr

  [@@deriving show,
    visitors { variety = "map"; ancestors = [ "map_typ_adapter" ]; name = "map_expr" },
    visitors { variety = "iter"; ancestors = [ "iter_typ_adapter" ]; name = "iter_expr" },
    visitors { variety = "reduce"; ancestors = [ "reduce_typ_adapter" ]; name = "reduce_expr" } ]

and expr =
  expr' with_type

<<<<<<< HEAD
and fields_e_opt =
  (ident option * expr) list
=======
and switch_case =
  | SConstant of K.t
  | SEnum of lident
  | SWild

and 'a with_type = {
  node: 'a;
  mutable typ: typ
    (** Filled in by [Checker] *)
}
>>>>>>> 81c47b9b

and branches =
  branch list

and branch =
  (** In the internal AST, the binding structure is done properly for patterns;
   * each branch introduces a set of binders; and the locally nameless approach
   * itself is applied within the pattern (this is useful for non-linear
   * binders, a.k.a. or-patterns). One can open a pattern; then, the binders
   * appear as POpens. Note: I hesitated between [POpen of atom] and [PBinder of
   * binder] for binders; the latter is more convenient for pattern-matching
   * compilation phase, but then one may inadvertently rely on sharing between
   * the [binders]  *)
  binders * pattern * expr

and binders =
  binder list

and pattern' =
  | PUnit
  | PBool of bool
  | PBound of var
  | POpen of ident * atom_t
  | PCons of ident * pattern list
  | PEnum of lident
  | PTuple of pattern list
  | PRecord of (ident * pattern) list
  | PDeref of pattern
  | PConstant of constant
  | PWild

and pattern =
  pattern' with_type

and var =
  int (** a De Bruijn index *)

and binder' = {
  name: ident;
  mut: bool;
  mark: int ref;
  meta: meta option;
  atom: atom_t;
    (** Only makes sense when opened! *)
}

and binder =
  binder' with_type

and meta =
  | MetaSequence


(* Now, we need to add a third layer: the entry points (files, declarations)
 * which take an 'env, not an 'env * typ. We apply the same trick, and note the
 * entry points from decl (un-annotated environments) to expr (annotated
 * environments). *)
type expr_w = expr
  [@@deriving show]

type binder_w = binder
  [@@deriving show]

(* These two methods ensure we recurse with the type. Again, we lexically
 * override the monomorphic methods with polymorphic ones to allow composition.
 * *)
class ['self] map_expr_adapter = object (self: 'self)

  inherit [_] map_expr
  inherit [_] map_misc

  method lift_w: 'a. (_ -> 'a -> 'a) -> _ -> 'a with_type -> 'a with_type =
    fun f env x ->
      let typ = self#visit_typ env x.typ in
      let node = f (env, typ) x.node in
      { node; typ }

  method visit_expr_w =
    self#lift_w self#visit_expr'

  method visit_binder_w =
    self#lift_w self#visit_binder'

  method visit_pattern_w =
    self#lift_w self#visit_pattern'
end

class ['self] iter_expr_adapter = object (self: 'self)

  inherit [_] iter_expr
  inherit [_] iter_misc

  method lift_w: 'a. (_ -> 'a -> _) -> _ -> 'a with_type -> _ =
    fun f env x ->
      self#visit_typ env x.typ;
      f (env, x.typ) x.node;

  method visit_expr_w =
    self#lift_w self#visit_expr'

  method visit_binder_w =
    self#lift_w self#visit_binder'

  method visit_pattern_w =
    self#lift_w self#visit_pattern'
end

class virtual ['self] reduce_expr_adapter = object (self: 'self)

  inherit [_] reduce_expr
  inherit [_] reduce_misc

  method lift_w: 'a. (_ -> 'a -> _) -> _ -> 'a with_type -> _ =
    fun f env x ->
      let a = self#visit_typ env x.typ in
      let b = f (env, x.typ) x.node in
      self#expr_plus_typ a b

  method visit_expr_w =
    self#lift_w self#visit_expr'

  method visit_binder_w =
    self#lift_w self#visit_binder'

  method visit_pattern_w =
    self#lift_w self#visit_pattern'
end


(* We compose everything together by leveraging the _w indirections that wrap up
 * an environment with the type of the sub-node. For nodes that are of the form
 * [foo with_type], we use the higher-order combinator above. For nodes that are
 * an occurrence of [foo with_type], we define another type abbreviation (below)
 * that is identical but contains the [_w] variant so that callers don't have to
 * provide a dummy argument for the type. *)
type program =
  decl list
  [@@deriving show,
    visitors { name = "map_all"; variety = "map"; monomorphic = [ "env" ]; ancestors = ["map_expr_adapter"] },
    visitors { name = "iter_all"; variety = "iter"; monomorphic = [ "env" ]; ancestors = ["iter_expr_adapter"] },
    visitors { name = "reduce"; variety = "reduce"; monomorphic = [ "env" ]; ancestors = ["reduce_expr_adapter"] }]

and file =
  string * program

and files =
  file list

and decl =
  | DFunction of calling_convention option * flag list * int * typ * lident * binders_w * expr_w
  | DGlobal of flag list * lident * int * typ * expr_w
  | DExternal of calling_convention option * flag list * lident * typ
  | DType of lident * flag list * int * type_def

and binders_w = binder_w list

and fields_e_opt_w =
  (ident option * expr_w) list


(* The final layer overrides a few selected methods to extend the environment
 * with binders. *)
class ['self] names_helper = object (self: 'self)
  
  (* Crossing a binder in expressions. Overridable by the user. *)
  method extend env _ =
    env

  method private extend_wo (env, typ) b =
    self#extend env b, typ

  method private extend_many env bs =
    List.fold_left self#extend env bs

  method private extend_many_wo (env, typ) bs =
    self#extend_many env bs, typ


  (* Crossing a binder in types. Overridable by the user. *)
  method extend_t env =
    env

  method private extend_tmany env n =
    let rec extend e n =
      if n = 0 then
        e
      else
        extend (self#extend_t e) (n - 1)
    in
    extend env n
end


class ['self] map = object (self: 'self)
  inherit [_] map_all
  inherit [_] names_helper

  method! visit_ELet env b e1 e2 =
    let b = self#visit_binder env b in
    let e1 = self#visit_expr env e1 in
    let env = self#extend_wo env b in
    let e2 = self#visit_expr env e2 in
    ELet (b, e1, e2)

  method! visit_EFor env b e1 e2 e3 e4 =
    let b = self#visit_binder env b in
    let e1 = self#visit_expr env e1 in
    let env = self#extend_wo env b in
    let e2 = self#visit_expr env e2 in
    let e3 = self#visit_expr env e3 in
    let e4 = self#visit_expr env e4 in
    EFor (b, e1, e2, e3, e4)

  method! visit_EFun env bs e t =
    let bs = self#visit_binders env bs in
    let env = self#extend_many_wo env bs in
    let e = self#visit_expr env e in
    let t = self#visit_typ_wo env t in
    EFun (bs, e, t)

  method! visit_branch env (bs, p, e) =
    let bs = self#visit_binders env bs in
    let env = self#extend_many_wo env bs in
    let p = self#visit_pattern env p in
    let e = self#visit_expr env e in
    bs, p, e

  method! visit_DType env lid flags n d =
    let lid = self#visit_lident env lid in
    let flags = self#visit_flags env flags in
    let env = self#extend_tmany env n in
    let d = self#visit_type_def env d in
    DType (lid, flags, n, d)

  method! visit_DFunction env cc flags n t lid bs e =
    let cc = self#visit_calling_convention_option env cc in
    let flags = self#visit_flags env flags in
    let env = self#extend_tmany env n in
    let t = self#visit_typ env t in
    let lid = self#visit_lident env lid in
    let bs = self#visit_binders_w env bs in
    let env = self#extend_many env bs in
    let e = self#visit_expr_w env e in
    DFunction (cc, flags, n, t, lid, bs, e)
end

class ['self] iter = object (self: 'self)
  inherit [_] iter_all
  inherit [_] names_helper

  method! visit_ELet env b e1 e2 =
    self#visit_binder env b;
    self#visit_expr env e1;
    let env = self#extend_wo env b in
    self#visit_expr env e2

  method! visit_EFor env b e1 e2 e3 e4 =
    self#visit_binder env b;
    self#visit_expr env e1;
    let env = self#extend_wo env b in
    self#visit_expr env e2;
    self#visit_expr env e3;
    self#visit_expr env e4

  method! visit_EFun env bs e t =
    self#visit_binders env bs;
    let env = self#extend_many_wo env bs in
    self#visit_expr env e;
    self#visit_typ_wo env t

  method! visit_branch env (bs, p, e) =
    self#visit_binders env bs;
    let env = self#extend_many_wo env bs in
    self#visit_pattern env p;
    self#visit_expr env e

  method! visit_DType env lid flags n d =
    self#visit_lident env lid;
    self#visit_flags env flags;
    let env = self#extend_tmany env n in
    self#visit_type_def env d

  method! visit_DFunction env cc flags n t lid bs e =
    self#visit_calling_convention_option env cc;
    self#visit_flags env flags;
    let env = self#extend_tmany env n in
    self#visit_typ env t;
    self#visit_lident env lid;
    self#visit_binders_w env bs;
    let env = self#extend_many env bs in
    self#visit_expr_w env e
end


(** More helpers *)

let filter_decls f files =
  List.map (fun (file, decls) -> file, KList.filter_map f decls) files

let with_type typ node =
  { typ; node }

let lid_of_decl = function
  | DFunction (_, _, _, _, lid, _, _)
  | DGlobal (_, lid, _, _, _)
  | DExternal (_, _, lid, _)
  | DType (lid, _, _, _) ->
      lid

let flags_of_decl = function
  | DFunction (_, flags, _, _, _, _, _)
  | DGlobal (flags, _, _, _, _)
  | DType (_, flags, _, _)
  | DExternal (_, flags, _, _) ->
      flags<|MERGE_RESOLUTION|>--- conflicted
+++ resolved
@@ -238,21 +238,13 @@
 and expr =
   expr' with_type
 
-<<<<<<< HEAD
 and fields_e_opt =
   (ident option * expr) list
-=======
+
 and switch_case =
-  | SConstant of K.t
+  | SConstant of constant
   | SEnum of lident
   | SWild
-
-and 'a with_type = {
-  node: 'a;
-  mutable typ: typ
-    (** Filled in by [Checker] *)
-}
->>>>>>> 81c47b9b
 
 and branches =
   branch list
