(* Copyright (c) INRIA and Microsoft Corporation. All rights reserved. *)
(* Licensed under the Apache 2.0 License. *)

(** Unified warning handling *)

open Flags
open PrintAst
open Error

module S = Set.Make(Error)

(* Avoid printing the same warning twice by keeping a set of warnings that have
 * already been emitted *)
let emitted_warnings = ref S.empty

let locate loc e =
  loc, snd e

let dummy_loc = "unknown"

(** For user-controllable warnings and recoverable errors. *)
exception Error of Error.t
exception Fatal of string

let raise_error e =
  raise (Error (dummy_loc, e))

let raise_error_l e =
  raise (Error e)

(** A printf-style routine for printing fatal errors. *)
let fatal_error fmt =
  flush stdout;
  flush stderr;
  Printf.kbprintf (fun buf ->
    Buffer.add_string buf "\n";
    Buffer.output_buffer stderr buf;
    raise (Fatal "Unrecoverable error")
  ) (Buffer.create 16) fmt

(* -------------------------------------------------------------------------- *)

(* The main error printing function. *)

let flags = Array.make 25 CError;;

(* When adding a new user-configurable error, there are *several* things to
 * update:
 *   - you should make the array above bigger;
 *   - you should update parsing/options.ml so that the default value is correct
 *     for the new message;
 *)
let errno_of_error = function
  | Dropping _ ->
      1
  | UnboundReference _ ->
      2
  | ExternalError _ ->
      3
  | TypeError _ ->
      4
  | ExternalTypeApp _ ->
      5
  | Vla _ ->
      6
  | LostStatic _ ->
      7
  | LostInline _ ->
      8
  | MustCallKrmlInit ->
      9
  | Deprecated _ ->
      10
  | NotLowStar _ ->
      11
  | NotWasmCompatible _ ->
      12
  | DropDeclaration _ ->
      13
  | NotTailCall _ ->
      14
  | NeedsCompat _ ->
      15
  | Arity _ ->
      16
  | NotInitializerConstant _ ->
      17
  | BundleCollision _ ->
      18
  | IfDef _ ->
      19
  | GeneratesLetBindings _ ->
      20
  | CannotMacro _ ->
      21
  | DropCtypesDeclaration _ ->
      22
  | ConflictMacro _ ->
      23
<<<<<<< HEAD
  | InlineStaticInline _ ->
=======
  | IfDefOnGlobal _ ->
>>>>>>> 94b44378
      24
  | _ ->
      (** Things that cannot be silenced! *)
      0
;;

let p_file = function
  | Some file -> file
  | None -> "<no file>"

let rec perr buf (loc, raw_error) =
  (* Now, print an error-specific message. *)
  let loc = if loc = "" then "" else Printf.sprintf "%s: " loc in
  let p fmt = Printf.bprintf buf ("Warning %d: %s" ^^ fmt ^^ "\n") (errno_of_error raw_error) loc in
  match raw_error with
  | Dropping (d, e) ->
      p "Not generating code for %s because of the error below:" d;
      Printf.bprintf buf "%a" perr e
  | UnboundReference r ->
      p "Reference to %s has no corresponding implementation; please \
        provide a C implementation"
        r
  | BadFrame f ->
      p "The push/pop frame invariant is broken because:\n  %s" f
  | TypeError e ->
      p "Malformed input:\n%s" e
  | Unsupported e ->
      p "Unsupported: %s" e
  | ExternalError c ->
      p "the following command failed:\n%s" c
  | ExternalTypeApp lid ->
      p "hit a type application of %a, which is not defined; dropping"
        plid lid
  | Vla id ->
      p "%s is a non-constant size, stack-allocated array; this is not supported \
        by CompCert and requires the use of alloca(3) for MSVC" id
  | LostStatic (file1, lid1, file2, lid2) ->
      p "After inlining, %a (going into %s) calls %a (going into %s) -- removing the static qualifier from %a"
        plid lid1 (p_file file1) plid lid2 (p_file file2) plid lid2
  | LostInline (file1, lid1, file2, lid2) ->
      p "After inlining, %a (going into %s) calls %a (going into %s). This is a call across translation units but \
        %a has a C \"inline\" qualifier. The C standard allows removing %a \
        from its translation unit (see C11 6.7.3 §5), and CompCert will do it. %s"
        plid lid1 (p_file file1) plid lid2 (p_file file2) plid lid2 plid lid2
        (if !Options.cc = "compcert" then "Removing the inline qualifier!" else "")
  | MustCallKrmlInit ->
      p "Some globals did not compile to C values and must be initialized \
        before starting main(). You did not provide a main function, so users of \
        your library MUST MAKE SURE they call krmlinit_globals(); (see \
        krmlinit.c). Once you have fixed this, use -warn-error +9 to make this \
        warning non-fatal."
  | NotLowStar e ->
      p "this expression is not Low*; the enclosing function cannot be translated into C*: %a" pexpr e
  | NotWasmCompatible (lid, reason) ->
      p "%a cannot be compiled to wasm (%s)" plid lid reason
  | Deprecated (feature, reason) ->
      p "%s is deprecated\n  %s" feature reason
  | DropDeclaration (lid, file) ->
      p "%a, a monomorphic instance, is first used, and therefore inserted, in \
        file %s which is about to be dropped; you may get a C compiler error about %s \
        if any other module uses this definition"
        plid lid
        file
        Idents.(to_c_identifier (string_of_lident lid))
  | NotTailCall lid ->
      p "%a is recursive but cannot be optimized to a tail-call" plid lid
  | NeedsCompat (lid, reason) ->
      p "%a is not Low*; %s" plid lid reason
  | GeneratesLetBindings (what, e, bs) ->
      p "The translation of %s gives rise to let-bindings, which, once hoisted, \
        would change the evaluation semantics. Rewriting into an if-then-else.\n\
        Offending expression:\n\
        %a\n\
        Offending let-bindings:\n\
        %a" what ppexpr e pplbs bs
  | Arity (lid, reason) ->
      p "Cannot enforce arity at call-site for %a (%s)" plid lid reason
  | NotInitializerConstant (lid, e) ->
      p "The top-level declaration %a, once compiled to a C global variable, \
        generates a static initializer (i.e. run-time code in krmlinit) because \
        its definition is not a C constant; it is:\n  %a" plid lid pexpr e
  | BundleCollision name ->
      p "After bundling, two C files are named %s" name
  | IfDef lid ->
      p "The variable %a cannot be translated as an if-def" plid lid
  | IfDefOnGlobal lid ->
      p "The global %a has a CIfDef attribute -- this will be ignored, use \
        CIfDef only for assume vals" plid lid
  | CannotMacro lid ->
      p "The variable %a cannot be translated as a macro, most likely because it generated a static initializer" plid lid
  | DropCtypesDeclaration (id, faulty_id) ->
     p "Dropping declaration %a from Ctypes bindings because it uses unsupported type %a" plid id plid faulty_id
  | ConflictMacro (lid, macro) ->
     p "%a cannot be compiled to macro %s because another identifier already \
       compiles to the same macro" plid lid macro
  | InlineStaticInline lid ->
      p "%a is marked [@CInline] and also covered by a -static-header krml \
      option... the [@CInline] is redundant because -static-header generates \
      code marked as static inline" plid lid

let maybe_fatal_error error =
  flush stdout;
  flush stderr;
  let errno = errno_of_error (snd error) in
  match flags.(errno) with
  | CError ->
      KPrint.beprintf "%a" perr error;
      KPrint.beprintf "Warning %d is fatal, exiting.\n" errno;
      exit 255
  | CWarning ->
      if not (S.mem error !emitted_warnings) then begin
        emitted_warnings := S.add error !emitted_warnings;
        KPrint.beprintf "%a" perr error
      end
  | CSilent ->
      ()
;;

let parse_warn_error s =
  let lexbuf = Sedlexing.Utf8.from_string s in
  let the_parser = MenhirLib.Convert.Simplified.traditional2revised KParser.warn_error_list in
  let user_flags =
    try
      the_parser (fun _ -> KLexer.token lexbuf)
    with Sedlexing.MalFormed | Sedlexing.InvalidCodepoint _ | KParser.Error ->
      fatal_error "Malformed warn-error list"
  in
  List.iter (fun (f, (l, h)) ->
    if l < 0 || h >= Array.length flags then
      fatal_error "No error for number %d" l;
    for i = l to h do
      flags.(i) <- f
    done;
  ) user_flags<|MERGE_RESOLUTION|>--- conflicted
+++ resolved
@@ -42,7 +42,7 @@
 
 (* The main error printing function. *)
 
-let flags = Array.make 25 CError;;
+let flags = Array.make 26 CError;;
 
 (* When adding a new user-configurable error, there are *several* things to
  * update:
@@ -97,12 +97,10 @@
       22
   | ConflictMacro _ ->
       23
-<<<<<<< HEAD
   | InlineStaticInline _ ->
-=======
+      24
   | IfDefOnGlobal _ ->
->>>>>>> 94b44378
-      24
+      25
   | _ ->
       (** Things that cannot be silenced! *)
       0
