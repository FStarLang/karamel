module Unsound

open FStar.HyperStack
open FStar.HyperStack.ST
open FStar.UInt32
open TestLib

let f (b: Buffer.buffer UInt32.t): Stack UInt32.t
  (requires (fun h0 -> Buffer.live h0 b /\ Buffer.length b > 0))
  (ensures (fun h0 _ h1 -> Buffer.live h1 b)) =
  let i = Buffer.index b 0ul in
<<<<<<< HEAD
  Buffer.upd b 0ul (FStar.UInt32.add i 1ul);
=======
  Buffer.upd b 0ul (i +%^ 1ul);
>>>>>>> 9bc9e100
  i

let g (i: UInt32.t): StackInline (Buffer.buffer UInt32.t)
  (requires (fun _ -> true))
  (ensures (fun h0 _ h1 -> Buffer.modifies_0 h0 h1)) =
<<<<<<< HEAD
  let _ = FStar.UInt32.add i i in
=======
  let _ = i +%^ i in
>>>>>>> 9bc9e100
  Buffer.createL [ 0ul ]

let main (): Stack Int32.t (fun _ -> true) (fun _ _ _ -> true) =
  push_frame ();
  let b = Buffer.createL [ 0ul ] in
  let _ = g (f b) in
  checku32 (Buffer.index b 0ul) 1ul;
  pop_frame ();
  C.exit_success<|MERGE_RESOLUTION|>--- conflicted
+++ resolved
@@ -9,21 +9,13 @@
   (requires (fun h0 -> Buffer.live h0 b /\ Buffer.length b > 0))
   (ensures (fun h0 _ h1 -> Buffer.live h1 b)) =
   let i = Buffer.index b 0ul in
-<<<<<<< HEAD
-  Buffer.upd b 0ul (FStar.UInt32.add i 1ul);
-=======
   Buffer.upd b 0ul (i +%^ 1ul);
->>>>>>> 9bc9e100
   i
 
 let g (i: UInt32.t): StackInline (Buffer.buffer UInt32.t)
   (requires (fun _ -> true))
   (ensures (fun h0 _ h1 -> Buffer.modifies_0 h0 h1)) =
-<<<<<<< HEAD
   let _ = FStar.UInt32.add i i in
-=======
-  let _ = i +%^ i in
->>>>>>> 9bc9e100
   Buffer.createL [ 0ul ]
 
 let main (): Stack Int32.t (fun _ -> true) (fun _ _ _ -> true) =
