<<<<<<< HEAD
.PHONY: %

all: b/dist/B.exe
	$<
=======
.PHONY: all a b clean
>>>>>>> e321ae07

all: b

a:
	+$(MAKE) -C a

b: a
	+$(MAKE) -C b

clean:
	+$(MAKE) -C b clean || true
	+$(MAKE) -C a clean<|MERGE_RESOLUTION|>--- conflicted
+++ resolved
@@ -1,11 +1,4 @@
-<<<<<<< HEAD
-.PHONY: %
-
-all: b/dist/B.exe
-	$<
-=======
 .PHONY: all a b clean
->>>>>>> e321ae07
 
 all: b
 
