RECENT_GCC	= $(shell [ "$$(gcc -dumpversion | cut -c -1)" -ge 5 ] && echo yes)
CRYPTO		= $(FSTAR_HOME)/examples/low-level/crypto
CRYPTO_OPTS	= -I $(CRYPTO) -I $(CRYPTO)/real
TEST_OPTS	= -warn-error @4 -verbose -skip-makefiles
KRML_BIN	= ../_build/src/Karamel.native
KRML		= $(KRML_BIN) $(KOPTS) $(TEST_OPTS)

# TODO: disambiguate between broken tests that arguably should work (maybe
# HigherOrder6?) and helper files that are required for multiple-module tests
BROKEN		= \
  HigherOrder6.fst ForwardDecl.fst BlitNull.fst \
  Ctypes1.fst Ctypes2.fst Ctypes3.fst Ctypes4.fst \
  AbstractStructAbstract.fst

# Lowlevel is not really broken, but its test shouldn't be run since it's a
# special file and doesn't have a main.
FILES		= \
  $(patsubst %.fst,%.test,$(filter-out Unused_A.fst StaticHeaderAPI.fst \
    StaticHeaderLib.fst NameCollisionHelper.fst ML16Externals.fst MemCpyModel.fst \
    Lowlevel.fst PrivateInclude1.fst $(BROKEN),$(wildcard *.fst))) \
  $(CRYPTO)/Crypto.Symmetric.Chacha20.test \
  $(patsubst %.fst,%.test,$(wildcard ../book/*.fst ../book/notfslit/*.fst))

ifneq ($(RECENT_GCC),"yes")
  FILES 	:= $(filter-out Debug.test,$(FILES))
endif

<<<<<<< HEAD
CUSTOM		= count-point count-uu check-unused check-no-constructor check-no-erased
=======
CUSTOM		= count-eq count-uu check-unused check-no-constructor check-no-erased
>>>>>>> 7b37c1b1
WASM_FILES	= \
  WasmTrap.wasm-test Wasm1.wasm-test Wasm2.wasm-test Wasm3.wasm-test \
  Wasm4.wasm-test Wasm5.wasm-test Wasm6.wasm-test Wasm7.wasm-test \
  Wasm8.wasm-test Wasm9.wasm-test Wasm10.wasm-test Crypto.Symmetric.Chacha20.wasm-test
NEGATIVE	= false

WEB_DIR		?= web
CACHE_DIR	= .cache
OUTPUT_DIR	= .output
HINTS_DIR	= .hints

ifdef FSTAR_HOME
  # Assume there is a F* source tree
  FSTAR_EXE=$(FSTAR_HOME)/bin/fstar.exe
else
  # Assume F* in the PATH
  FSTAR_EXE=fstar.exe
endif

FSTAR		= $(FSTAR_EXE) --cache_checked_modules \
  --cache_dir $(CACHE_DIR) --odir $(OUTPUT_DIR) \
  --include hello-system --include ../krmllib/compat --include ../krmllib/obj \
  --include ../krmllib --include ../runtime \
  --include $(CRYPTO) --include ../book --include ../book/notfslit --use_hints --record_hints \
  --already_cached 'Prims FStar C TestLib Spec.Loops -C.Compat -C.Nullity LowStar WasmSupport Steel' \
  --trivial_pre_for_unannotated_effectful_fns false \
  --cmi --warn_error -274

# This just needs F* + KaRaMeL
all: $(FILES) $(CUSTOM) ctypes-test sepcomp-test

# Needs node
wasm: $(WASM_FILES)

# All of the above
everything: all wasm

.PRECIOUS: %.krml

# Use F*'s dependency mechanism and fill out the missing rules.

ifndef MAKE_RESTARTS
ifndef NODEPEND
# AF: The Steel files should not be extracted by KaRaMeL, they are filtered out
.depend: .FORCE
	$(FSTAR) --dep full $(subst .wasm-test,.fst,$(WASM_FILES)) $(subst .test,.fst,$(FILES)) \
	  $(BROKEN) ../runtime/WasmSupport.fst --extract 'krml:*,-Prims,-FStar.MSTTotal,-FStar.NMSTTotal,-FStar.MST,-FStar.NMST,-Steel.Effect,-Steel.Effect.Atomic,-Steel.HigherReference,-Steel.Reference,-Steel.Semantics.Hoare.MST' > $@

.PHONY: .FORCE
.FORCE:
endif
endif

include .depend

# AF: The Steel files should not be extracted by KaRaMeL, they are filtered out
FILTERED_STEEL_FILES = \
  $(OUTPUT_DIR)/FStar_MSTTotal.krml \
  $(OUTPUT_DIR)/FStar_NMSTTotal.krml \
  $(OUTPUT_DIR)/FStar_NMST.krml \
  $(OUTPUT_DIR)/FStar_MST.krml \
  $(OUTPUT_DIR)/Steel_Effect.krml \
  $(OUTPUT_DIR)/Steel_Effect_Atomic.krml \
  $(OUTPUT_DIR)/Steel_HigherReference.krml \
  $(OUTPUT_DIR)/Steel_Reference.krml \
  $(OUTPUT_DIR)/Steel_Semantics_Hoare_MST.krml
FILTERED_KRML_FILES = $(filter-out $(FILTERED_STEEL_FILES), $(ALL_KRML_FILES))

$(HINTS_DIR):
	mkdir -p $@

$(CACHE_DIR)/%.checked: | .depend $(HINTS_DIR)
	$(FSTAR) $(OTHERFLAGS) --hint_file $(HINTS_DIR)/$*.hints $< && \
	touch $@

$(OUTPUT_DIR)/%.krml: | .depend
	$(FSTAR) $(OTHERFLAGS) --codegen krml \
	  --extract_module $(basename $(notdir $(subst .checked,,$<))) \
	  $(notdir $(subst .checked,,$<))

$(OUTPUT_DIR)/Ctypes2.exe: $(ALL_KRML_FILES) $(KRML_BIN)
	$(KRML) $(EXTRA) -tmpdir $(subst .exe,.out,$@) \
	  -o $@ $(filter %.krml,$^) \
        -skip-compilation $(filter %.krml,$^) \

.PRECIOUS: $(OUTPUT_DIR)/%.exe
$(OUTPUT_DIR)/%.exe: $(ALL_KRML_FILES) $(KRML_BIN)
	$(KRML) $(EXTRA) -tmpdir $(subst .exe,.out,$@) -no-prefix $(notdir $*) \
	  -o $@ $(filter %.krml,$^) -bundle $(subst _,.,$*)=WindowsHack,\*

.SECONDEXPANSION:
%.test: $(OUTPUT_DIR)/$$(notdir $$(subst .,_,$$*)).exe
	@(if $(NEGATIVE); then ! $^; else $^; fi) && echo "\033[01;32m✔\033[00m [TEST,$*]" || (echo "\033[01;31m✘\033[00m [TEST,$*]" && false)

ifeq ($(OS),Windows_NT)
  HELLOSYSTEM_LDOPTS = -ldopts -lws2_32
endif

# Various flags to be passed to some targets...
$(OUTPUT_DIR)/NoExtract.exe: EXTRA = -warn-error +2
$(OUTPUT_DIR)/Structs2.exe: EXTRA = -wasm -d force-c wasm-stubs.c
$(OUTPUT_DIR)/ML16.exe: EXTRA = ml16-native.c
$(OUTPUT_DIR)/Scope.exe: EXTRA = -ccopt -O3
$(OUTPUT_DIR)/HigherOrder.exe: EXTRA = -warn-error +9
$(OUTPUT_DIR)/C89.exe: EXTRA = -ccopts -Wno-long-long,-Wno-format,-pedantic,-Wno-c99-extensions -fc89
$(OUTPUT_DIR)/Debug.exe: EXTRA = -d c-calls
$(OUTPUT_DIR)/Server.exe: EXTRA = main-Server.c helpers-Server.c
$(OUTPUT_DIR)/StringLit.exe: EXTRA = -add-include '"krml/internal/compat.h"'
$(OUTPUT_DIR)/TailCalls.exe: EXTRA = -add-include '"krml/internal/compat.h"' -ftail-calls
$(OUTPUT_DIR)/TailCalls2.exe: EXTRA = -ftail-calls
$(OUTPUT_DIR)/FunctionalEncoding.exe: EXTRA = -add-include '"krml/internal/compat.h"'
$(OUTPUT_DIR)/Crypto_Symmetric_Chacha20.exe: EXTRA+=$(CRYPTO_OPTS) main-Chacha.c
$(OUTPUT_DIR)/HelloSystem.exe: EXTRA = -add-include '"system.h"' \
  hello-system/system.c -I hello-system -no-prefix SystemNative \
  -drop SystemNative $(HELLOSYSTEM_LDOPTS)
$(OUTPUT_DIR)/TestKrmlBytes.exe: EXTRA = -add-include '"krml/internal/compat.h"'
$(OUTPUT_DIR)/TestAlloca.exe: EXTRA = -falloca
$(OUTPUT_DIR)/EtaStruct.exe: EXTRA = -fnostruct-passing
$(OUTPUT_DIR)/TotalLoops.exe: EXTRA = -add-include '"krml/internal/compat.h"'
$(OUTPUT_DIR)/CheckedInt.exe: EXTRA = -add-include '"krml/internal/compat.h"'
$(OUTPUT_DIR)/CustomEq.exe: EXTRA = -add-include '"krml/internal/compat.h"'
$(OUTPUT_DIR)/DataTypes.exe: EXTRA = -fnoshort-enums
$(OUTPUT_DIR)/NoShadow.exe: EXTRA = -ccopt -Wshadow -fno-shadow
$(OUTPUT_DIR)/Library.exe: EXTRA = -bundle MemCpyModel= -library MemCpyModel memcpymodel_impl.c
$(OUTPUT_DIR)/IfDef.exe: EXTRA = -ccopt -DX
$(OUTPUT_DIR)/Ctypes2.exe: EXTRA = -ctypes 'Ctypes2,Ctypes4' \
  -bundle 'Ctypes3+Ctypes4=[rename=Lowlevel]' \
  -bundle 'Ctypes2=' \
  -bundle 'Ctypes1=' \
  -bundle '*,WindowsHack[rename=Leftovers]' \
  -no-prefix 'Ctypes4' -skip-compilation
$(OUTPUT_DIR)/Failwith.exe: EXTRA = -ccopts -Wno-deprecated-declarations,-Wno-infinite-recursion
$(OUTPUT_DIR)/VariableMerge.exe: EXTRA = -fmerge aggressive
$(OUTPUT_DIR)/NameCollision.exe: EXTRA = -no-prefix NameCollisionHelper
$(OUTPUT_DIR)/Intro.exe $(OUTPUT_DIR)/MemCpy.exe: EXTRA = -rst-snippets
$(OUTPUT_DIR)/StaticHeader.exe: EXTRA = -static-header StaticHeaderLib -bundle StaticHeaderAPI=StaticHeaderLib -warn-error @7@8
$(OUTPUT_DIR)/Unused_B.exe: EXTRA=-bundle Unused_A
$(OUTPUT_DIR)/PrivateInclude2.exe: EXTRA=-no-prefix PrivateInclude1 -bundle PrivateInclude1 -add-include 'PrivateInclude1.c:"../../foobar.h"'
$(OUTPUT_DIR)/ExternalEq.exe: EXTRA=-add-include '"external_eq.h"' -ccopt -I. external_eq.c
$(OUTPUT_DIR)/MonomorphizationCrash.exe: EXTRA=monomorphization_crash.c -add-include 'MonomorphizationCrash.c:"monomorphization_crash.h"' -ccopt -I.

Failure.test: NEGATIVE=true

# Some custom targets

SED=$(shell which gsed >/dev/null 2>&1 && echo gsed || echo sed)
count-uu: $(OUTPUT_DIR)/Uu.exe
	[ `grep uu___ $(OUTPUT_DIR)/Uu.out/Uu.c | \
	  $(SED) 's/.*\(uu____\([0-9]\+\)\).*/\1/g' \
	  | uniq | wc -l` = 1 ]

<<<<<<< HEAD
=======
count-eq: $(OUTPUT_DIR)/ExternalEq.exe
	[ `grep eq__ $(OUTPUT_DIR)/ExternalEq.out/ExternalEq.h | wc -l` = 1 ]

>>>>>>> 7b37c1b1
count-point: $(OUTPUT_DIR)/FunctionalUpdate.exe
	[ `grep point $(OUTPUT_DIR)/FunctionalUpdate.out/FunctionalUpdate.c | wc -l` = 9 ]
	[ `grep uu___ $(OUTPUT_DIR)/FunctionalUpdate.out/FunctionalUpdate.c | wc -l` = 0 ]

<<<<<<< HEAD
=======

>>>>>>> 7b37c1b1
check-unused: $(OUTPUT_DIR)/Unused_B.exe
	egrep -q 'gets_eliminated.*foobar\)' $(OUTPUT_DIR)/Unused_B.out/Unused_A.c

check-no-constructor: $(OUTPUT_DIR)/NoConstructor.exe
	! grep -q define $(OUTPUT_DIR)/NoConstructor.out/NoConstructor.c

check-no-erased: $(OUTPUT_DIR)/Shifting.exe
	! grep -q erased $(OUTPUT_DIR)/Shifting.out/Shifting.c

# Custom ctypes target

LOWLEVEL_DIR=$(OUTPUT_DIR)/Ctypes2.out

$(LOWLEVEL_DIR)/%: ctypes/%
	mkdir -p $(dir $@)
	cp $< $@

ctypes-test: $(LOWLEVEL_DIR)/Client.native
	cd $(LOWLEVEL_DIR)/_build && export LD_LIBRARY_PATH=. && \
	  ./Client.native && ./Client.byte

sepcomp-test:
	+$(MAKE) -C sepcomp
.PHONY: sepcomp-test

CTYPES_HAND_WRITTEN_FILES=myocamlbuild.ml Client.ml _tags

.PHONY: $(LOWLEVEL_DIR)/Client.native
$(LOWLEVEL_DIR)/Client.native: $(OUTPUT_DIR)/Ctypes2.exe $(addprefix $(LOWLEVEL_DIR)/,$(CTYPES_HAND_WRITTEN_FILES))
	cd $(dir $@) && \
	  CTYPES_LIB_DIR=$(shell ocamlfind query ctypes) ocamlbuild -use-ocamlfind $(notdir $@) Client.byte


# A pseudo-target for WASM compilation that does not match any specific file.
# All WASM targets get the -wasm flag; some specific targets may override
# NEGATIVE for negative tests.
.PRECIOUS: $(OUTPUT_DIR)/%.wasm
$(OUTPUT_DIR)/%.wasm: $(ALL_KRML_FILES) $(KRML_BIN)
	$(KRML) -minimal -bundle WasmSupport= -bundle 'FStar.*' -bundle Prims \
	  -bundle C -bundle C.Endianness -bundle C.Nullity -bundle C.String \
	  -bundle TestLib \
	  -bundle $(subst _,.,$*)=WindowsHack,\* \
	  -wasm $(EXTRA) -tmpdir $@ $(JSFILES) -no-prefix $* $(filter %.krml,$^)
	[ x$(JSFILES) != x ] && cp $(JSFILES) $@ || true

%.wasm-test: $(OUTPUT_DIR)/%.wasm
	cd $^ && \
	  if ! $(NEGATIVE); then node main.js && echo "\033[01;32m✔\033[00m [WASM-TEST,$*]" || (echo "\033[01;31m✘\033[00m [WASM-TEST,$*]" && false); \
	  else ! node main.js && echo "\033[01;32m✔\033[00m [WASM-TEST,$*]" || (echo "\033[01;31m✘\033[00m [WASM-TEST,$*]" && false); fi

# Customizing some WASM targets.
%/Crypto.Symmetric.Chacha20.wasm: JSFILES=./main-Chacha.js
%/Crypto.Symmetric.Chacha20.wasm: EXTRA+=$(CRYPTO_OPTS) -drop FStar
WasmTrap.wasm-test: NEGATIVE = true

clean:
	rm -rf $(WEB_DIR) .output

distclean: clean
	rm -rf .cache<|MERGE_RESOLUTION|>--- conflicted
+++ resolved
@@ -25,11 +25,7 @@
   FILES 	:= $(filter-out Debug.test,$(FILES))
 endif
 
-<<<<<<< HEAD
-CUSTOM		= count-point count-uu check-unused check-no-constructor check-no-erased
-=======
-CUSTOM		= count-eq count-uu check-unused check-no-constructor check-no-erased
->>>>>>> 7b37c1b1
+CUSTOM		= count-pointer count-eq count-uu check-unused check-no-constructor check-no-erased
 WASM_FILES	= \
   WasmTrap.wasm-test Wasm1.wasm-test Wasm2.wasm-test Wasm3.wasm-test \
   Wasm4.wasm-test Wasm5.wasm-test Wasm6.wasm-test Wasm7.wasm-test \
@@ -181,20 +177,13 @@
 	  $(SED) 's/.*\(uu____\([0-9]\+\)\).*/\1/g' \
 	  | uniq | wc -l` = 1 ]
 
-<<<<<<< HEAD
-=======
 count-eq: $(OUTPUT_DIR)/ExternalEq.exe
 	[ `grep eq__ $(OUTPUT_DIR)/ExternalEq.out/ExternalEq.h | wc -l` = 1 ]
 
->>>>>>> 7b37c1b1
 count-point: $(OUTPUT_DIR)/FunctionalUpdate.exe
 	[ `grep point $(OUTPUT_DIR)/FunctionalUpdate.out/FunctionalUpdate.c | wc -l` = 9 ]
 	[ `grep uu___ $(OUTPUT_DIR)/FunctionalUpdate.out/FunctionalUpdate.c | wc -l` = 0 ]
 
-<<<<<<< HEAD
-=======
-
->>>>>>> 7b37c1b1
 check-unused: $(OUTPUT_DIR)/Unused_B.exe
 	egrep -q 'gets_eliminated.*foobar\)' $(OUTPUT_DIR)/Unused_B.out/Unused_A.c
 
