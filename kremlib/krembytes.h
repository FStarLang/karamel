/* Garbage-collected fat pointers that keep track of their lengths. */
#ifndef __KREMBYTES_H
#define __KREMBYTES_H

#include <stdio.h>
#include <stdlib.h>
#include <inttypes.h>
#include <string.h>

#include "FStar.h"
#include "kremlib.h"

typedef uint8_t FStar_Bytes_byte;

/* Copying two words of memory is ok, I guess, when passing around bytes.
 * Alternatively, one could use C99 flexible arrays:
 *
 * typedef struct {
 *   size_t length;
 *   char *data[];
 * }
 */
<<<<<<< HEAD
// TODO: how to resolve this, this must declared in kremlib.h due to
// circular deps.
// typedef struct {
//   uint32_t length;
//   char *data;
// } FStar_Bytes_bytes;
=======
typedef struct {
  uint32_t length;
  const char *data;
} FStar_Bytes_bytes;
>>>>>>> a79911c8

#define CHECK(x) do { \
  if (!(x)) { \
    fprintf(stderr, "malloc failed at %s:%d", __FILE__, __LINE__); \
    exit(253); \
  } \
} while (0)

static inline FStar_Bytes_bytes FStar_Bytes_copy(FStar_Bytes_bytes b1) {
  return b2;
}

static inline krml_checked_int_t FStar_Bytes_length(FStar_Bytes_bytes b) {
  return b.length;
}

static FStar_Bytes_bytes FStar_Bytes_empty_bytes = { .length = 0, .data = NULL };

static inline FStar_Bytes_byte FStar_Bytes_get(FStar_Bytes_bytes b, uint32_t i) {
  return (FStar_Bytes_byte) b.data[i];
}

<<<<<<< HEAD
static inline FStar_Bytes_bytes FStar_Bytes_set_bytes(FStar_Bytes_bytes b1, uint32_t i, FStar_Bytes_byte v) {
  FStar_Bytes_bytes b2 = FStar_Bytes_copy(b1);
  b2.data[i] = (char) v;
=======
static inline FStar_Bytes_bytes FStar_Bytes_set_byte(FStar_Bytes_bytes b1, uint32_t i, FStar_Byte_byte v) {
  char *data = malloc(b1.length);
  CHECK(data);
  memcpy(data, b1.data, b1.length);
  data[i] = (char) v;
  FStar_Bytes_bytes b2 = { .length = b1.length, data = data };
>>>>>>> a79911c8
  return b2;
}

static inline FStar_Bytes_bytes FStar_Bytes_create(uint32_t length, FStar_Bytes_byte initial) {
  char *data = malloc(length);
  CHECK(data);
  memset(data, initial, length);
  FStar_Bytes_bytes b = { .length = length, .data = data };
  return b;
}

static inline FStar_Bytes_bytes FStar_Bytes_init(uint32_t length, FStar_Bytes_byte (*initial)(uint32_t i)) {
  char *data = malloc(length);
  CHECK(data);
  for (uint32_t i = 0; i < length; ++i)
    data[i] = initial(i);
  FStar_Bytes_bytes b = { .length = length, .data = data };
  return b;
}

static inline FStar_Bytes_bytes FStar_Bytes_abyte(FStar_Bytes_byte v1) {
  FStar_Bytes_bytes b = { .length = 1, .data = malloc(1) };
  CHECK(b.data);
  b.data[0] = v1;
  return b;
}

static inline FStar_Bytes_bytes FStar_Bytes_twobytes(K___uint8_t_uint8_t v) {
  FStar_Bytes_bytes b = { .length = 2, .data = malloc(2) };
  CHECK(b.data);
  b.data[0] = v.fst;
  b.data[1] = v.snd;
  return b;
}

static inline FStar_Bytes_bytes FStar_Bytes_append(FStar_Bytes_bytes b1, FStar_Bytes_bytes b2) {
  // Overflow check
  uint32_t length = Prims_op_Addition(b1.length, b2.length);
  FStar_Bytes_bytes b = { .length = length, .data = malloc(length) };
  CHECK(b.data);
  memcpy(b.data, b1.data, b1.length);
  memcpy(b.data + b1.length, b2.data, b2.length);
  return b;
}

static inline FStar_Bytes_bytes FStar_Bytes_slice(FStar_Bytes_bytes b1, uint32_t s, uint32_t e) {
  if (s == e)
    return FStar_Bytes_empty_bytes;
  if (s > e)
    exit(254);
  uint32_t length = e - s;
  FStar_Bytes_bytes b = { .length = length, .data = malloc(length) };
  CHECK(b.data);
  memcpy(b.data, b1.data + s, length);
  return b;
}

static inline FStar_Bytes_bytes FStar_Bytes_sub(FStar_Bytes_bytes b1, uint32_t s, uint32_t l) {
  return FStar_Bytes_slice(b1, s, Prims_op_Addition(s, l));
}

static inline FStar_Bytes_bytes FStar_Bytes_utf8_encode(const char *str) {
  // Note: the const char * helps ensuring that this is a string literal.
  // Strings in F* are UTF8-compatible already so this just writes out utf8
  // bytes in the string literal in C (TODO: check).
  // Assuming that there's no \0 in the string literal. TODO enforce at the F*
  // level.
  FStar_Bytes_bytes b = { .length = strlen(str), .data = str };
  return str;
}

// TODO
extern K___FStar_Bytes_bytes_FStar_Bytes_bytes FStar_Bytes_split(FStar_Bytes_bytes bs, FStar_UInt32_t i);
extern FStar_Bytes_bytes FStar_Bytes_xor(FStar_UInt32_t x, FStar_Bytes_bytes b1, FStar_Bytes_bytes b2);
extern FStar_Bytes_bytes FStar_Bytes_bytes_of_int(krml_checked_int_t k, krml_checked_int_t n);
extern krml_checked_int_t FStar_Bytes_int_of_bytes(FStar_Bytes_bytes bs);
extern int FStar_Bytes_repr_bytes(Prims_nat bs);
extern FStar_Bytes_bytes FStar_Bytes_bytes_of_hex(Prims_string str);

#endif<|MERGE_RESOLUTION|>--- conflicted
+++ resolved
@@ -20,19 +20,12 @@
  *   char *data[];
  * }
  */
-<<<<<<< HEAD
 // TODO: how to resolve this, this must declared in kremlib.h due to
 // circular deps.
 // typedef struct {
 //   uint32_t length;
-//   char *data;
+//   const char *data;
 // } FStar_Bytes_bytes;
-=======
-typedef struct {
-  uint32_t length;
-  const char *data;
-} FStar_Bytes_bytes;
->>>>>>> a79911c8
 
 #define CHECK(x) do { \
   if (!(x)) { \
@@ -55,18 +48,12 @@
   return (FStar_Bytes_byte) b.data[i];
 }
 
-<<<<<<< HEAD
-static inline FStar_Bytes_bytes FStar_Bytes_set_bytes(FStar_Bytes_bytes b1, uint32_t i, FStar_Bytes_byte v) {
-  FStar_Bytes_bytes b2 = FStar_Bytes_copy(b1);
-  b2.data[i] = (char) v;
-=======
 static inline FStar_Bytes_bytes FStar_Bytes_set_byte(FStar_Bytes_bytes b1, uint32_t i, FStar_Byte_byte v) {
   char *data = malloc(b1.length);
   CHECK(data);
   memcpy(data, b1.data, b1.length);
   data[i] = (char) v;
   FStar_Bytes_bytes b2 = { .length = b1.length, data = data };
->>>>>>> a79911c8
   return b2;
 }
 
@@ -126,9 +113,9 @@
 
 static inline FStar_Bytes_bytes FStar_Bytes_sub(FStar_Bytes_bytes b1, uint32_t s, uint32_t l) {
   return FStar_Bytes_slice(b1, s, Prims_op_Addition(s, l));
+static inline FStar_Bytes_bytes FStar_Bytes_utf8_encode(const char *str) {
 }
 
-static inline FStar_Bytes_bytes FStar_Bytes_utf8_encode(const char *str) {
   // Note: the const char * helps ensuring that this is a string literal.
   // Strings in F* are UTF8-compatible already so this just writes out utf8
   // bytes in the string literal in C (TODO: check).
