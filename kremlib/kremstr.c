--- conflicted
+++ resolved
@@ -11,30 +11,20 @@
  * link-time. */
 
 Prims_nat FStar_String_strlen(Prims_string s) {
-<<<<<<< HEAD
   return strlen(s);
-}
-
-Prims_string FStar_String_strcat(Prims_string s0, Prims_string s1) {
-  char *dest = malloc(strlen(s0) + strlen(s1) + 1);
-  strncpy(dest, s0, strlen(s0));
-=======
-  return strlen(s) - 1;
 }
 
 Prims_string FStar_String_strcat(Prims_string s0, Prims_string s1) {
   char *dest = calloc(strlen(s0) + strlen(s1) + 1, 1);
   strcat(dest, s0);
->>>>>>> cb68c8c9
   strcat(dest, s1);
   return (Prims_string)dest;
 }
 
-<<<<<<< HEAD
 Prims_string Prims_strcat(Prims_string s0, Prims_string s1) {
   return FStar_String_strcat(s0, s1);
-=======
+}
+
 void FStar_HyperStack_IO_print_string(Prims_string s) {
   printf("%s", s);
->>>>>>> cb68c8c9
 }