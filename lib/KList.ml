--- conflicted
+++ resolved
@@ -111,12 +111,10 @@
 let last l =
   snd (split_at_last l)
 
-<<<<<<< HEAD
 let reduce f l =
   List.fold_left f (List.hd l) (List.tl l)
-=======
+
 let one l =
   match l with
   | [ x ] -> x
-  | _ -> invalid_arg ("one: argument is of length " ^ string_of_int (List.length l))
->>>>>>> 80009f37
+  | _ -> invalid_arg ("one: argument is of length " ^ string_of_int (List.length l))