(* Copyright (c) INRIA and Microsoft Corporation. All rights reserved. *)
(* Licensed under the Apache 2.0 and MIT Licenses. *)

(** Checking the well-formedness of a program in [Ast] *)

(** TODO this module needs to be rewritten properly with constraints and
 * everything; the bidirectional algorithm is remarkably poor and extremely
 * fragile! *)

open Ast
open Constant
open Loc
open PrintAst.Ops
open Helpers

let buf_any_msg = format_of_string {|
This subexpression creates a buffer with an unknown type:
  %a

Here's a hint. If you're using untagged unions, instead of:

  match e with
  | Foo ->
      Buffer.create e1 l1
  | Bar ->
      Buffer.create e2 l2

where e1: t1 and e2: t2, try:

  match e with
  | Foo ->
      let b: Buffer.buffer t1 = Buffer.create e1 l1 in
      b
  | Bar ->
      let b: Buffer.buffer t2 = Buffer.create e2 l2 in
      b
|}

(** Environments ------------------------------------------------------------ *)

module M = Map.Make(struct
  type t = lident
  let compare = compare
end)

let uint32 = TInt UInt32
let sizet = TInt SizeT
let c_string = TQualified ([ "Prims" ], "string")

type env = {
  globals: typ M.t;
  locals: binder list;
  types: type_def M.t;
  location: loc list;
  enums: lident M.t;
  warn: bool;
  n_cgs: int;
    (* Number of const generics, useful only for type-checking stuff coming in from Eurydice pre-monomorphization. *)
}

let empty: env = {
  globals = M.empty;
  locals = [];
  types = M.empty;
  location = [];
  enums = M.empty;
  warn = false;
  n_cgs = 0
}

let push env binder =
  (* KPrint.bprintf "pushing %s at type %a\n" binder.node.name ptyp binder.typ; *)
  { env with locals = binder :: env.locals }

let find env i =
  List.nth env.locals i

(** Errors ------------------------------------------------------------------ *)

(* An error for which the only way to recover is to drop the definition. *)
exception CheckerError of Error.t

let checker_error env fmt =
  Printf.kbprintf (fun buf ->
    raise (CheckerError (KPrint.bsprintf "%a" ploc env.location, Error.TypeError (Buffer.contents buf)))
  ) (Buffer.create 16) fmt

let check_mut env s c =
  if c then
    checker_error env "%s requires a non-const pointer" s

(** Environments, continued ------------------------------------------------- *)

let lookup_type env lid =
  match M.find lid env.types with
  | exception Not_found ->
      checker_error env "Reference to undefined type: %a" plid lid
  | x ->
      x

let lookup_global env lid =
  match M.find lid env.globals with
  | exception Not_found ->
      if env.warn then
        Warn.(maybe_fatal_error (KPrint.bsprintf "%a" ploc env.location,
          UnboundReference (KPrint.bsprintf "%a" plid lid)));
      TAny
  | x ->
      x

let populate_env files =
  List.fold_left (fun env (_, decls) ->
    List.fold_left (fun env decl ->
      match decl with
      | DType (lid, _, _, _, typ) ->
          let env = match typ with
          | Enum tags ->
              List.fold_left (fun env (tag, _) ->
                { env with enums = M.add tag lid env.enums }
              ) env tags
          | _ ->
              env
          in
          { env with types = M.add lid typ env.types }
      | DGlobal (_, lid, n, t, _) ->
          let t = if n > 0 then TPoly ({ n; n_cgs = 0 }, t) else t in
          { env with globals = M.add lid t env.globals }
      | DFunction (_, _, n_cgs, n, ret, lid, binders, _) ->
          if not !Options.allow_tapps && n <> 0 then
            Warn.fatal_error "%a is polymorphic\n" plid lid;
          let t = List.fold_right (fun b t2 -> TArrow (b.typ, t2)) binders ret in
          let t = if n_cgs > 0 || n > 0 then TPoly ({ n; n_cgs }, t) else t in
          { env with globals = M.add lid t env.globals }
      | DExternal (_, _, _, _, lid, typ, _) ->
          { env with globals = M.add lid typ env.globals }
    ) env decls
  ) empty files

let known_type env lid =
  M.mem lid env.types

let locate env loc =
  { env with location = update_location env.location loc }

(** Checking ---------------------------------------------------------------- *)

type flat = Record | Union

let kind env lid: flat option =
  match lookup_type env lid with
  | Flat _ -> Some Record
  | Union _ -> Some Union
  | _ -> None


let rec check_everything ?warn files: bool * file list =
  let env = populate_env files in
  let env = match warn with Some true -> { env with warn = true } | _ -> env in
  let r = ref false in
  !r, List.map (check_program env r) files

and check_program env r (name, decls) =
  let env = locate env (File name) in
  let by_lid = Hashtbl.create 41 in
  let total = List.length decls in
  let decls = KList.filter_mapi (fun i d ->
    if Options.debug "checker" then
      KPrint.bprintf "CHECKER PROGRESS: %d/%d\n" (i + 1) total;
    try
      check_decl env d;
      Some d
    with
    | CheckerError e ->
        r := true;
        flush stdout;
        if !Options.backtrace then
          Printexc.print_backtrace stderr;
        KPrint.beprintf "Cannot re-check %a as valid Low* and will not extract it.  \
          If %a is not meant to be extracted, consider marking it as Ghost, \
          noextract, or using a bundle. If it is meant to be extracted, use \
          -dast for further debugging.\n\n"
          plid (lid_of_decl d) plid (lid_of_decl d);
        Warn.maybe_fatal_error e;
        KPrint.beprintf "--------------------------------------------------------------------------------\n\n";
        flush stderr;
        None
  ) decls in

  (* Some concise, well-behaved error reporting. *)
  Hashtbl.iter (fun lid decl_lids ->
    let open PPrint in
    let open PrintCommon in
    let mentions = if List.length decl_lids > 1 then string "mention" else string "mentions" in
    KPrint.beprintf "Warning: %a\n" pdoc (
      english_join (List.map print_lident decl_lids) ^/^ mentions ^/^
      print_lident lid ^/^
      flow break1 (words "meaning that they cannot be type-checked by KaRaMeL")
    )
  ) by_lid;

  name, decls


and check_decl env d =
  if Options.debug "checker" then
    KPrint.bprintf "checking %a\n" plid (lid_of_decl d);
  match d with
  | DFunction (_, _, n_cgs, n, t, name, binders, body) ->
      assert (!Options.allow_tapps || n = 0);
      let env = List.fold_left push env binders in
      let env = locate env (InTop name) in
      let env = { env with n_cgs } in
      check env t body
  | DGlobal (_, name, n, t, body) ->
      assert (!Options.allow_tapps || n = 0);
      let env = locate env (InTop name) in
      check env t body
  | DExternal _
  | DType _ ->
      (* Barring any parameterized types, there's is nothing to check here
       * really. *)
      ()

and check_or_infer env t e =
  if t = TAny then
    infer env e
  else begin
    check env t e;
    t
  end

and smallest t1 t2 =
  (* This barely makes any sense. Need to clean up this typechecking algorithm. *)
  match t1, t2 with
  | TAny, _ ->
      t2
  | _, TAny ->
      t1
  | TBuf (t1, b1), TBuf (t2, b2) ->
      assert (b1 <= b2);
      TBuf (smallest t1 t2, b2)
  | _ ->
      t1

and check_fields_opt env fieldexprs fieldtyps =
  if List.length fieldexprs > List.length fieldtyps then
    checker_error env "some fields are superfluous (expr) in %a" pexpr (with_unit (EFlat fieldexprs));
  List.iter (fun (field, expr) ->
    let field = Option.get field in
    let t, _ = List.assoc (Some field) fieldtyps in
    check env t expr
  ) fieldexprs

and check_fieldpats env fieldexprs fieldtyps =
  if List.length fieldexprs > List.length fieldtyps then
    checker_error env "some fields are superfluous (pat) in %a" ppat (with_unit (PRecord fieldexprs));
  List.iter (fun (field, expr) ->
    let t, _ = List.assoc (Some field) fieldtyps in
    check_pat env t expr
  ) fieldexprs

and check_union env fieldexprs fieldtyps =
  match fieldexprs with
  | [ Some f, e ] ->
      begin try
        check env (List.assoc f fieldtyps) e
      with Not_found ->
        checker_error env "Union does not have such a field"
      end
  | [ None, { node = EConstant (_, "0"); _ } ] ->
      ()
  | _ ->
      checker_error env "Union expected, i.e. exactly one provided field";


and check env t e =
  if Options.debug "checker" then KPrint.bprintf "[check] t=%a for e=%a\n" ptyp t pexpr e;
  if Options.debug "checker" then KPrint.bprintf "[check] annot=%a for e=%a\n" ptyp e.typ pexpr e;
  check' env t e;
  e.typ <- smallest e.typ t

and check' env t e =
  let c t' = check_subtype env t' t in
  match e.node with
  | ETApp (e0, _, _, _) ->
      begin match e0.node with
      | EOp ((K.Eq | K.Neq), _) ->
          (* This is probably old code that predates proper treatment of polymorphic equalities.
             Check if this can be safely removed? *)
          (* Equalities are type checked with Any (??) *)
          check env t e0
      | _ ->
          let t = infer env e in
          assert (t <> TAny);
          (* If it is... probably need to do something like this:
            let t = expand_abbrev env t in
            match flatten_tapp t with
            | exception Invalid_argument _ ->
                assert (cgs' = [] && ts' = []);
                check env t e
            | lid, ts, cgs ->
                List.iter2 (check_subtype env) ts' ts;
                List.iter2 (fun cg cg' ->
                  if cg <> cg' then
                    checker_error env "cg mismatch in tyapp"
                ) cgs cgs';
                check_subtype env (TQualified lid) e
          *)
          c t
      end

  | EPolyComp _
  | EBound _
  | EOpen _
  | EQualified _
  | EConstant _
  | EUnit
  | EAssign _
  | EOp _
  | EPushFrame | EPopFrame
  | EAny | EAbort _
  | EBufNull
  | EReturn _
  | EBreak
  | EContinue
  | EBool _
  | EWhile _
  | EField _
  | EString _
  | EFun _
  | EFor _
  | EIgnore _
  | EStandaloneComment _
  | EApp _ ->
      c (infer env e)

  | ECast (_, t) ->
      if t = TAny then
        Warn.maybe_fatal_error ("", NotLowStarCast e);
      c (infer env e)

  | ELet (binder, body, cont) ->
      let t' = check_or_infer (locate env (In binder.node.name)) binder.typ body in
      binder.typ <- t';
      let env = push env binder in
      check (locate env (After binder.node.name)) t cont

  | EIfThenElse (e1, e2, e3) ->
      check env TBool e1;
      check (locate env Then) t e2;
      check (locate env Else) t e3

  | ESequence es ->
      begin match List.rev es with
      | last :: rest ->
          List.iteri (fun i e -> check (locate env (Sequence i)) TUnit e) (List.rev rest);
          check (locate env SequenceLast) t last
      | [] ->
          ()
      end

  | EBufCreate (lifetime, e1, e2) ->
      (* "If the size is an integer constant expression and the element type has
       * a known constant size, the array type is not a variable length array
       * type" (C11 standard, §6.7.6.2 "Array Declarators"). *)
      if env.warn && not (is_int_constant e2) && lifetime = Common.Stack then begin
        let e = KPrint.bsprintf "%a" pexpr e in
        let loc = KPrint.bsprintf "%a" ploc env.location in
        Warn.(maybe_fatal_error (loc, Vla e))
      end;
      let t, _ = assert_buffer env t in
      let t' = check_or_infer env t e1 in
      if t' = TAny then
        checker_error env buf_any_msg ppexpr e;
      check env t e1;
      check_array_index env e2;
      c (best_buffer_type lifetime t e2)

  | EBufRead (e1, e2) ->
      check_array_index env e2;
      check env (TBuf (t, true)) e1;
      c t

  | EBufWrite (e1, e2, e3) ->
      check_array_index env e2;
      let t1, c1 = infer_buffer env e1 in
      check env t1 e3;
      check_mut env "write" c1;
      c TUnit

  | EBufSub (e1, e2) ->
      check_array_index env e2;
      check_buffer env t e1

  | EBufDiff (e1, e2) ->
      let t1 = infer env e1 in
      check_buffer env t1 e2

  | EBufFill (e1, e2, e3) ->
      let t1, c1 = infer_buffer env e1 in
      check env t1 e2;
      check_mut env "fill" c1;
      check_array_index env e3;
      c TUnit

  | EBufBlit (b1 (* source *), i1, b2 (* destination *), i2, len) ->
      let t1, _ = infer_buffer env b1 in  (* source can be const *)
      check env (TBuf (t1, false)) b2;    (* destination must be non-const *)
      check_array_index env i1;
      check_array_index env i2;
      check_array_index env len;
      c TUnit

  | EBufCreateL (_, es) ->
      let t, _ = assert_buffer env t in
      List.iter (check env t) es

  | EBufFree e ->
      check env (TBuf (TAny, false)) e;
      c TUnit

  | ETuple es ->
      let ts = assert_tuple env t in
      if List.length ts <> List.length es then
        checker_error env "Tuple length mismatch";
      List.iter2 (check env) ts es

  | EEnum tag ->
      (* See infer case for comments *)
      begin match expand_abbrev env (if t = TAny then e.typ else t) with
      | TQualified lid
      | TApp (lid, _) ->
          assert (List.mem tag (List.map fst (assert_enum env (lookup_type env lid))))
      | _ ->
          c (TQualified (M.find tag env.enums))
      end

  | ECons (ident, exprs) ->
      (** The typing rules of matches and constructors are always nominal;
       * structural types appear through simplification phases, which also
       * remove matches in favor of switches or conditionals. *)
      let t = if t = TAny then e.typ else t in
      begin match expand_abbrev env t with
      | TQualified lid
      | TApp (lid, _) ->
          ignore (assert_variant env (lookup_type env lid))
      | _ ->
          ()
      end;
      let env = locate env (Call ident) in
      let ts' = args_of_branch env t ident in
      List.iter2 (check env) ts' exprs

  | EMatch (_, e, bs) ->
      let t_scrut = infer (locate env Scrutinee) e in
      check_branches env t t_scrut bs

  | EFlat fieldexprs ->
      (** Just like a constructor and a match, a record and field expressions
       * construct and destruct values of matching kinds, except that structural
       * typing comes into play. Indeed, a flat record is typed nominally (if
       * the context demands it) or structurally (default). TODO just type
       * structurally, and let the subtyping relation do the rest? *)
      let t = expand_abbrev env t in
      begin match flatten_tapp t with
      | exception Invalid_argument _ ->
          begin match t with
          | TAnonymous (Flat fieldtyps) ->
              check_fields_opt env fieldexprs fieldtyps
          | TAnonymous (Union fieldtyps) ->
              check_union env fieldexprs fieldtyps
          | _ ->
              checker_error env "Not a record %a" ptyp t
          end

      | lid, ts, cgs when kind env lid = Some Record ->
          let fieldtyps = assert_flat env (lookup_type env lid) in
          let fieldtyps = List.map (fun (field, (typ, m)) ->
            field, (DeBruijn.subst_tn ts (DeBruijn.subst_ctn' cgs typ), m)
          ) fieldtyps in
          check_fields_opt env fieldexprs fieldtyps

      | lid, ts, cgs when kind env lid = Some Union ->
          let fieldtyps = assert_union env (lookup_type env lid) in
          let fieldtyps = List.map (fun (field, typ) ->
            field, DeBruijn.subst_tn ts (DeBruijn.subst_ctn' cgs typ)
          ) fieldtyps in
          check_union env fieldexprs fieldtyps

      | _ ->
          checker_error env "Not a record (2) %a" ptyp t
      end

  | ESwitch (scrut, branches) ->
      let t_scrut = expand_abbrev env (infer env scrut) in
      List.iter (fun (c, e) ->
        check_case (locate env (Branch c)) c t_scrut;
        check env t e
      ) branches;

  | EAddrOf e ->
      let t = infer env e in
      c (TBuf (t, false))


and check_case env c t =
  match c, t with
  | SWild, _ ->
      ()
  | SEnum tag, TQualified lid ->
      if not (M.find tag env.enums = lid) then
        checker_error env "scrutinee has type %a but tag %a does not belong to \
          this type" plid lid plid tag
  | SEnum tag, TAnonymous (Enum tags) ->
      if not (List.exists (fun (tag', _) -> tag' = tag) tags) then
        checker_error env "scrutinee has type %a but tag %a does not belong to \
          this type" ptyp t plid tag
  | SConstant (w, _), TInt w' ->
      if w <> w' then
        checker_error env "scrutinee has type %a but switch case is an %a \
          this type" ptyp t pwidth w
  | _ ->
      checker_error env "case %a cannot switch on element of type %a" pcase c ptyp t


and args_of_branch env t ident =
  match expand_abbrev env t with
  | TQualified lid ->
      fst (List.split (snd (List.split (assert_cons_of env (lookup_type env lid) ident))))
  | TApp (lid, args) ->
      let ts' = fst (List.split (snd (List.split (assert_cons_of env (lookup_type env lid) ident)))) in
      List.map (fun t -> DeBruijn.subst_tn args t) ts'
  | _ ->
      checker_error env "Type annotation is not an lid but %a" ptyp t

and infer env e =
  if Options.debug "checker" then KPrint.bprintf "[infer] %a: %a\n" pexpr e ptyp e.typ;
  let t = infer' env e in
  if Options.debug "checker" then KPrint.bprintf "[infer, got] %a: %a\n" pexpr e ptyp t;
  check_subtype env t e.typ;
  (* This is all because of external that retain their polymorphic
     signatures. TODO: does this alleviate the need for those crappy checks in
     subtype? *)
  let t = MonomorphizationState.resolve_deep t in
  e.typ <- prefer_nominal t e.typ;
  if Options.debug "checker" then KPrint.bprintf "[infer, now] %a\n" ptyp e.typ;
  t

and prefer_nominal t1 t2 =
  match t1, t2 with
  | (TQualified _ | TApp _), _ ->
      t1
  | _, (TQualified _ | TApp _) ->
      t2
  | _, _ ->
      t1

and best_buffer_type l t1 e2 =
  match e2.node, l with
  | EConstant k, Common.Stack ->
      TArray (t1, k)
  | _ ->
      TBuf (t1, false)

and infer' env e =
  let infer_app t es =
    let t_ret, t_args = flatten_arrow t in
    if List.length t_args = 0 then
      checker_error env "This is not a function type:\n%a a.k.a. %s\n" ptyp t (show_typ t);
    if List.length es > List.length t_args then
      checker_error env "Too many arguments for application:\n%a" pexprs es;
    let t_args, t_remaining_args = KList.split (List.length es) t_args in
    ignore (List.map2 (check_or_infer env) t_args es);
    fold_arrow t_remaining_args t_ret
  in

  match e.node with
  | ETApp (e0, cs, cs', ts) ->
      begin match e0.node with
      | EOp ((K.Eq | K.Neq), _) ->
          (* Special incorrect encoding of polymorphic equalities *)
          let t = KList.one ts in
          TArrow (t, TArrow (t, TBool))
      | _ ->
          let diff = List.length env.locals - env.n_cgs in
          let t = infer env e0 in
          if Options.debug "checker-cg" then
            KPrint.bprintf "infer-cg: t=%a, cs=%a, ts=%a, diff=%d\n" ptyp t pexprs cs ptyps ts diff;
          let t = match t with
            | TPoly ({ n; n_cgs }, t) ->
                let ts = { n = n - List.length ts; n_cgs = n_cgs - List.length cs } in
                if ts.n > 0 || ts.n_cgs > 0 then
                  TPoly (ts, t)
                else
                  t
            | t ->
                t
          in
          if Options.debug "checker-cg" then
            KPrint.bprintf "infer-cg: chop --> %a\n" ptyp t;
          let t = DeBruijn.subst_ctn diff cs t in
          if Options.debug "checker-cg" then
            KPrint.bprintf "infer-cg: subst_ctn (diff=%d)--> %a\n" diff ptyp t;
          let t = DeBruijn.subst_tn ts t in
          if Options.debug "checker-cg" then
            KPrint.bprintf "infer-cg: subst_tn --> %a\n" ptyp t;
          (* Now type-check the application itself, after substitution *)
          let t =
            match t with
            | TPoly (ts, t) ->
                assert (cs' = []);
                TPoly (ts, infer_app t (cs @ cs'))
            | t ->
                MonomorphizationState.resolve (infer_app t (cs @ cs'))
          in
          if Options.debug "checker-cg" then
            KPrint.bprintf "infer-cg: infer_app --> %a\n" ptyp t;
          t
      end

  | EPolyComp (_, t) ->
      TArrow (t, TArrow (t, TBool))

  | EBound i ->
      begin try
        (find env i).typ
      with Not_found ->
        checker_error env "bound variable %d is malformed" i
      end

  | EOpen (name, _) ->
      checker_error env "there is an open variable %s" name

  | EQualified lid ->
      lookup_global env lid

  | EConstant (w, _) ->
      TInt w

  | EStandaloneComment _ ->
      TUnit

  | EUnit ->
      TUnit

  | ECast (e, t) ->
      if t = TAny then
        Warn.maybe_fatal_error ("", NotLowStarCast e);
      ignore (infer env e);
      t

  | EIgnore e ->
      ignore (infer env e);
      TUnit

  | EApp (e, es) ->
      let env = locate env (Call (KPrint.bsprintf "%a" pexpr e)) in
      let t = infer env e in
      if t = TAny then
        let _ = List.map (infer env) es in
        TAny
      else
        infer_app t es

  | ELet (binder, body, cont) ->
      let t = check_or_infer (locate env (In binder.node.name)) binder.typ body in
      binder.typ <- t;
      let env = push env binder in
      infer (locate env (After binder.node.name)) cont

  | EIfThenElse (e1, e2, e3) ->
      check env TBool e1;
      let t1 = infer (locate env Then) e2 in
      let t2 = infer (locate env Else) e3 in
      check_eqtype env t1 t2;
      (if t1 = TAny then t2 else t1)

  | ESequence es ->
      begin match List.rev es with
      | last :: rest ->
          List.iter (check env TUnit) (List.rev rest);
          infer env last
      | [] ->
          checker_error env "Empty sequence"
      end

  | EAssign (e1, e2) ->
      let t = infer env e1 in
      check_valid_assignment_lhs env e1;
      check env t e2;
      TUnit

  | EBufCreate (l, e1, e2) ->
      let t1 = infer env e1 in
      check_array_index env e2;
      best_buffer_type l t1 e2

  | EBufRead (e1, e2) ->
      check_array_index env e2;
      fst (infer_buffer env e1)

  | EBufWrite (e1, e2, e3) ->
      check_array_index env e2;
      let t1, c = infer_buffer env e1 in
      check_mut env "write" c;
      check env t1 e3;
      TUnit

  | EBufSub (e1, e2) ->
      check_array_index env e2;
      let t1, c = infer_buffer env e1 in
      TBuf (t1, c)

  | EBufDiff (e1, e2) ->
      let t1 = infer env e1 in
      check_buffer env t1 e2;
      TInt PtrdiffT

  | EBufFill (e1, e2, e3) ->
      let t1, c = infer_buffer env e1 in
      check_mut env "fill" c;
      check env t1 e2;
      check_array_index env e3;
      TUnit

  | EBufBlit (b1 (* source *), i1, b2 (* destination *), i2, len) ->
      let t1, _ = infer_buffer env b1 in  (* source can be const *)
      check env (TBuf (t1, false)) b2;    (* destination must be non-const *)
      check_array_index env i1;
      check_array_index env i2;
      check_array_index env len;
      TUnit

  | EBufFree e ->
      ignore (infer_buffer env e);
      TUnit

  | EOp (op, w) ->
      begin try
        type_of_op op w
      with _ ->
        checker_error env "%a, operator %a is for internal use only" ploc env.location pop op
      end

  | EPushFrame | EPopFrame ->
      TUnit

  | EAny | EAbort _ ->
      TAny

  | EReturn e ->
      ignore (infer env e);
      (** TODO: check that [EReturn] matches the expected return type *)
      TAny

  | EContinue
  | EBreak ->
      TUnit

  | EBool _ ->
      TBool

  | EString _ ->
      c_string

  | EWhile (e1, e2) ->
      check env TBool e1;
      let t = infer env e2 in
      if t = TUnit then
        TUnit
      else if t = TAny then
        TAny (* loops that end in return can be typed with TAny *)
      else
        checker_error env "%a, while loop is neither tany or tunit" ploc env.location

  | EBufCreateL (_, es) ->
      begin match es with
      | [] ->
          checker_error env "%a, there is an empty buf create sequence" ploc env.location
      | first :: others ->
          let t = infer env first in
          List.iter (check env t) others;
          TArray (t, (K.UInt32, string_of_int (List.length es)))
      end

  | ETuple es ->
      TTuple (List.map (infer env) es)

  | ECons (ident, args) ->
      (* XXX should check the type of the fields, no? *)
      begin match expand_abbrev env e.typ with
      | TQualified lid
      | TApp (lid, _) ->
          ignore (assert_variant env (lookup_type env lid))
      | _ ->
          ()
      end;
      let env = locate env (Call ident) in
      ignore (List.map (infer env) args);
      (* Preserve the provided type annotation that (hopefully) was there in the
       * first place. *)
      e.typ

  | EMatch (_, e, bs) ->
      let t_scrut = infer env e in
      infer_branches env t_scrut bs

  | EFlat fieldexprs ->
      prefer_nominal
        e.typ
        (TAnonymous (Flat (List.map (fun (f, e) ->
          f, (infer env e, false)
        ) fieldexprs)))

  | EField (e, field) ->
      (** Structs and unions have fields; they may be typed structurally or
       * nominally, and we shall dereference a field in both cases. *)
      let t = infer env e in
      begin match find_field env t field with
      | Some (t, _) ->
          t
      | None ->
          checker_error env "this type doesn't have fields"
      end

  | EEnum tag ->
      (** Enums / Switches behave just like Flats / Fields; the constructor
       * gives rise to a structural or nominal type and the destructor works
       * with either a nominal or a structural type. *)
      begin try
        (* Same trick as ECons, rely on the provided type annotation, if any, to
           disambiguate *)
        begin match expand_abbrev env e.typ with
        | TQualified lid
        | TApp (lid, _) ->
            assert (List.mem tag (List.map fst (assert_enum env (lookup_type env lid))));
            e.typ
        | _ ->
            TQualified (M.find tag env.enums)
        end
      with Not_found ->
        (* TODO: figure out how this happens? *)
        TAnonymous (Enum [ tag, None ])
      end

  | ESwitch (e1, branches) ->
      let t_scrut = expand_abbrev env (infer env e1) in
      let t = infer_and_check_eq env (fun (c, e) ->
        let env = locate env (Branch c) in
        check_case env c t_scrut;
        infer env e
      ) branches in
      t

  | EFun (binders, e, t_ret) ->
      let env = List.fold_left push env binders in
      check env t_ret e;
      List.fold_right (fun binder t -> TArrow (binder.typ, t)) binders t_ret

  | EFor (binder, e1, e2, e3, e4) ->
      let t = check_or_infer (locate env (In binder.node.name)) binder.typ e1 in
      binder.typ <- t;
      let env = push env binder in
      check (locate env ForCond) TBool e2;
      check (locate env ForIter) TUnit e3;
      check (locate env For) TUnit e4;
      TUnit

  | EAddrOf e ->
      TBuf (infer env e, false)

  | EBufNull ->
      assert (e.typ <> TAny);
      (* e.typ is the type of the whole node, so it's already of the form TBuf _ *)
      e.typ

and infer_and_check_eq: 'a. env -> ('a -> typ) -> 'a list -> typ =
  fun env f l ->
  let t_base = ref None in
  List.iter (fun elt ->
    let t = f elt in
    match !t_base with
    | Some t_base -> check_eqtype env t_base t
    | None -> t_base := Some t
  ) l;
  Option.get !t_base

and find_field env t field =
  let t = expand_abbrev env t in
  match flatten_tapp t with
  | exception Invalid_argument _ ->
      begin match t with
      | TAnonymous def ->
          Some (find_field_from_def env def field)
      | _ ->
          None
      end
  | lid, ts, cgs ->
      let t, mut = find_field_from_def env (lookup_type env lid) field in
      Some (DeBruijn.(subst_tn ts (subst_ctn' cgs t), mut))

and find_field_from_def env def field =
  try begin match def with
    | Union fields ->
        List.assoc field fields, true (* owing to nocompound-literals which may mutate it *)
    | Flat fields ->
        List.assoc (Some field) fields
    | _ ->
        raise Not_found
  end with Not_found ->
    checker_error env "record or union type %a doesn't have a field named %s" ptyp (TAnonymous def) field


(* Per Perry's definition, a path is a block id along with an offset, and a
 * possibly empty sequence of field names. We don't check (TODO) that after
 * rewritings, all paths are of that form. *)

(** This function checks that the left-hand side of assignments satisfies a
 * relaxed notion of path (to be formalized), which is either a locally mutable
 * variable (an extension on Perry's formalism) or an array access followed by a
 * non-empty series of field names, the last of which is mutable. *)
and check_valid_assignment_lhs env e =
  match e.node with
  | EBound i ->
      let binder = find env i in
      if not binder.node.mut then
        checker_error env "%a (a.k.a. %s) is not a mutable binding" pexpr e binder.node.name
  | EField (e, f) ->
      let t1 = check_valid_path env e in
      begin match find_field env t1 f with
      | Some (_, mut) ->
          if not mut then
            checker_error env "the field %s of type %a is not marked as mutable" f ptyp t1
      | None ->
          checker_error env "field not found %s" f
      end
  | EBufRead _
      (* Introduced by the wasm struct allocation phase. *)
  | EQualified _
      (* Introduced when collecting global initializers. *)
  | EApp ({ node = ETApp _; _ }, _) ->
      (* Will be emitted as a macro, optimistically assuming that's ok, the C
         compiler will bark if not. *)
      ()
  | _ ->
      checker_error env "EAssign wants a lhs that's a mutable, local variable, or a \
        path to a mutable field; got %a instead" pexpr e

and check_valid_path env e =
  match e.node with
  | EField (e, f) ->
      let t1 = check_valid_path env e in
      fst (Option.get (find_field env t1 f))

  | EBufRead _
  | EBound _ ->
      infer env e

  | _ ->
      checker_error env "EAssign wants a lhs that's a mutable, local variable, or a \
        path to a mutable field"

and check_branches env t_context t_scrutinee branches =
  List.iter (fun (binders, pat, expr) ->
    let env = List.fold_left push env binders in
    check_pat env t_scrutinee pat;
    check env t_context expr
  ) branches

and infer_branches env t_scrutinee branches =
  infer_and_check_eq env (fun (binders, pat, expr) ->
    let env = List.fold_left push env binders in
    check_pat env t_scrutinee pat;
    infer env expr
  ) branches

and check_pat env t_context pat =
  (* KPrint.bprintf "Checking pattern: %a\n" ppat pat; *)
  (* KPrint.bprintf "t_context:%a\n" ptyp t_context; *)
  match pat.node with
  | PWild ->
      pat.typ <- t_context

  | PBound i ->
      let b = find env i in
      check_subtype env t_context b.typ;
      b.typ <- t_context;
      check_subtype env t_context pat.typ;
      pat.typ <- t_context

  | POpen _ ->
      failwith "checker does not open patterns"

  | PUnit ->
      check_subtype env t_context TUnit;
      pat.typ <- t_context

  | PBool _ ->
      check_subtype env t_context TBool;
      pat.typ <- t_context

  | PTuple ps ->
      let ts = assert_tuple env t_context in
      List.iter2 (check_pat env) ts ps;
      pat.typ <- t_context

  | PCons (ident, pats) ->
      let ts = args_of_branch env t_context ident in
      List.iter2 (check_pat env) ts pats;
      pat.typ <- t_context

  | PRecord fieldpats ->
      begin match expand_abbrev env t_context with
      | TQualified lid when kind env lid = Some Record ->
          (* KPrint.bprintf "lid: %a\ndef: %a\n" *)
          (*   plid lid *)
          (*   pdef (lookup_type env lid); *)
          let fieldtyps = assert_flat env (lookup_type env lid) in
          check_fieldpats env fieldpats fieldtyps
      | TApp (lid, ts) when kind env lid = Some Record ->
          let fieldtyps = assert_flat env (lookup_type env lid) in
          let fieldtyps = List.map (fun (field, (typ, m)) ->
            field, (DeBruijn.subst_tn ts typ, m)
          ) fieldtyps in
          check_fieldpats env fieldpats fieldtyps
      | TAnonymous (Flat fieldtyps) ->
          check_fieldpats env fieldpats fieldtyps
      | _ ->
          checker_error env "Not a record %a" ptyp t_context
      end;
      pat.typ <- t_context

  | PEnum tag ->
      let lid = assert_qualified env t_context in
      assert (lid = M.find tag env.enums);
      pat.typ <- t_context

  | PDeref p ->
      let t, _ = assert_buffer env t_context in
      check_pat env t p;
      pat.typ <- t_context;

  | PConstant (w, _) ->
      check_subtype env t_context (TInt w);
      pat.typ <- TInt w


and assert_tuple env t =
  match expand_abbrev env t with
  | TTuple ts ->
      ts
  | _ ->
      checker_error env "%a is not a tuple type" ptyp t

and assert_enum env t =
  match t with
  | Enum def ->
      def
  | _ ->
      checker_error env "%a, this is not a variant definition: %a" ploc env.location pdef t

and assert_variant env t =
  match t with
  | Variant def ->
      def
  | _ ->
      checker_error env "%a, this is not a variant definition: %a" ploc env.location pdef t

and assert_flat env t =
  match t with
  | Flat def ->
      def
  | _ ->
      checker_error env "%a, %a is not a record definition" ploc env.location pdef t

and assert_union env t =
  match t with
  | Union def ->
      def
  | _ ->
      checker_error env "%a, %a is not a union definition" ploc env.location pdef t

and assert_qualified env t =
  match expand_abbrev env t with
  | TQualified lid ->
      lid
  | _ ->
      checker_error env "%a, expected a provided type annotation, got %a" ploc env.location ptyp t

and assert_buffer env t =
  match expand_abbrev env t with
  | TBuf (t1, b) ->
      t1, b
  | TArray (t1, _) ->
      t1, false
  | TCgArray (t1, _) ->
      t1, false
  | t ->
      checker_error env "This is not a buffer: %a" ptyp t

and infer_buffer env e1 =
  assert_buffer env (infer env e1)

and check_buffer env t e1 =
  let t, c = assert_buffer env t in
  check env (TBuf (t, c)) e1

and assert_cons_of env t id: fields_t =
  match t with
  | Variant branches ->
      begin try
        List.assoc id branches
      with Not_found ->
        checker_error env "%s is not a constructor of the annotated type %a" id ptyp (TAnonymous t)
      end
  | _ ->
      checker_error env "the annotated type %a is not a variant type" ptyp (TAnonymous t)

and subtype env t1 t2 =
<<<<<<< HEAD
  let rec normalize t =
    match MonomorphizationState.resolve_deep (expand_abbrev env t) with
    | TBuf (TApp ((["Eurydice"], "derefed_slice"), [ t ]), true) ->
        normalize (TApp ((["Eurydice"], "dst_ref_shared"), [t; Helpers.usize]))
    | TBuf (TApp ((["Eurydice"], "derefed_slice"), [ t ]), false) ->
        normalize (TApp ((["Eurydice"], "dst_ref_mut"), [t; Helpers.usize]))
    | t ->
        t
  in
=======
  if Options.debug "checker" then
    KPrint.bprintf "%a <=? %a\n" ptyp t1 ptyp t2;
  let rec normalize t = MonomorphizationState.resolve_deep (expand_abbrev env t) in
>>>>>>> 46bbe261
  let t1 = normalize t1 in
  let t2 = normalize t2 in
  if Options.debug "checker" then
    KPrint.bprintf "%a <=? %a\n" ptyp t1 ptyp t2;
  match t1, t2 with
  | TInt w1, TInt w2 when w1 = w2 ->
      true
  | TInt K.SizeT, TInt K.UInt32 when Options.wasm () ->
      true
  | TInt K.UInt32, TInt K.SizeT when Options.wasm () ->
      true
  | TArray (t1, (_, l1)), TArray (t2, (_, l2)) when subtype env t1 t2 && l1 = l2 ->
      true
  | TCgArray (t1, l1), TCgArray (t2, l2) when subtype env t1 t2 && l1 = l2 ->
      true
  | TBuf (t1, _), TCgArray (t2, _)
  | TCgArray (t1, _), TBuf (t2, _) when subtype env t1 t2 ->
      true
  | TBuf (t1, _), TArray (t2, _)
  | TArray (t1, _), TBuf (t2, _) when subtype env t1 t2 ->
      true
  | TBuf (t1, b1), TBuf (t2, b2) when subtype env t1 t2 && (b1 <= b2) ->
      true
  | TUnit, TUnit ->
      true
  | TQualified lid1, TQualified lid2 ->
      lid1 = lid2
  | TBool, TBool
  | _, TQualified (["FStar"; "Dyn"], "dyn")
  | TQualified (["FStar"; "Dyn"], "dyn"), _
  | _, TAny
  | TAny, _ ->
      true
  | TArrow (t1, t2), TArrow (t'1, t'2) when
    subtype env t1 t'1 &&
    subtype env t2 t'2 ->
      true
  | TBound i, TBound i' ->
      i = i'
  | TApp (lid, args), TApp (lid', args') ->
      lid = lid' && List.for_all2 (eqtype env) args args'
  | TCgApp (lid, args), TCgApp (lid', args') ->
      subtype env lid lid' && args = args'
  | TTuple ts1, TTuple ts2 ->
      List.length ts1 = List.length ts2 &&
      List.for_all2 (subtype env) ts1 ts2

  | TAnonymous ((Enum _ | Union _ | Flat _)), TQualified lid ->
      begin try
        subtype env t1 (TAnonymous (M.find lid env.types))
      with Not_found ->
        false
      end

  | TAnonymous ((Enum _ | Union _ | Flat _)), TApp (lid, targs) ->
      begin try
        let t2 = DeBruijn.subst_tn targs (TAnonymous (M.find lid env.types)) in
        subtype env t1 t2
      with Not_found ->
        false
      end

  | TAnonymous (Enum tags1), TAnonymous (Enum tags2) ->
      List.for_all (fun t1 -> List.mem t1 tags2) tags1

  | TAnonymous (Union fields1), TAnonymous (Union fields2) ->
      List.length fields1 = List.length fields2 &&
      List.for_all2 (fun (f1, t1) (f2, t2) ->
        f1 = f2 && subtype env t1 t2
      ) fields1 fields2

  | TAnonymous (Flat fields1), TAnonymous (Flat fields2) ->
      List.length fields1 = List.length fields2 &&
      List.for_all2 (fun (f1, (t1, _)) (f2, (t2, _)) ->
        f1 = f2 && subtype env t1 t2
      ) fields1 fields2

  | TAnonymous (Flat [ Some f, (t, _) ]), TAnonymous (Union ts) ->
      List.exists (fun (f', t') -> f = f' && subtype env t t') ts

  | TPoly (ts1, t1), TPoly (ts2, t2) ->
      ts1 = ts2 && subtype env t1 t2

  (* TEMPORARY until we have unifor treatment of type schemes in Eurydice *)
  | t1, TPoly (_, t2) ->
      subtype env t1 t2

  (* TEMPORARY until we have unifor treatment of type schemes in Eurydice *)
  | TPoly (_, t2), t1 ->
      subtype env t2 t1

  | _ ->
      if Options.debug "checker" then
        MonomorphizationState.debug ();
      false

and eqtype env t1 t2 =
  subtype env t1 t2 && subtype env t2 t1

and check_eqtype env t1 t2 =
  if not (eqtype env t1 t2) then
    checker_error env "eqtype mismatch, %a (a.k.a. %a) vs %a (a.k.a. %a)"
      ptyp t1 ptyp (expand_abbrev env t1) ptyp t2 ptyp (expand_abbrev env t2)

and check_subtype env t1 t2 =
  if not (subtype env t1 t2) then
    checker_error env "subtype mismatch:\n  %a (a.k.a. %a) vs:\n  %a (a.k.a. %a)"
      ptyp t1 ptyp (expand_abbrev env t1) ptyp t2 ptyp (expand_abbrev env t2)

and expand_abbrev env t =
  match t with
  | TQualified lid ->
      begin match M.find lid env.types with
      | exception Not_found -> t
      | Abbrev t -> expand_abbrev env t
      | _ -> t
      end
  | TApp (lid, args) ->
      begin match M.find lid env.types with
      | exception Not_found -> TApp (lid, List.map (expand_abbrev env) args)
      | Abbrev t -> expand_abbrev env (DeBruijn.subst_tn args t)
      | _ -> TApp (lid, List.map (expand_abbrev env) args)
      end
  | _ ->
      t

and check_array_index env e =
    match check env uint32 e with
    | exception CheckerError _ -> check env sizet e
    | x -> x
<|MERGE_RESOLUTION|>--- conflicted
+++ resolved
@@ -1117,21 +1117,9 @@
       checker_error env "the annotated type %a is not a variant type" ptyp (TAnonymous t)
 
 and subtype env t1 t2 =
-<<<<<<< HEAD
-  let rec normalize t =
-    match MonomorphizationState.resolve_deep (expand_abbrev env t) with
-    | TBuf (TApp ((["Eurydice"], "derefed_slice"), [ t ]), true) ->
-        normalize (TApp ((["Eurydice"], "dst_ref_shared"), [t; Helpers.usize]))
-    | TBuf (TApp ((["Eurydice"], "derefed_slice"), [ t ]), false) ->
-        normalize (TApp ((["Eurydice"], "dst_ref_mut"), [t; Helpers.usize]))
-    | t ->
-        t
-  in
-=======
   if Options.debug "checker" then
     KPrint.bprintf "%a <=? %a\n" ptyp t1 ptyp t2;
   let rec normalize t = MonomorphizationState.resolve_deep (expand_abbrev env t) in
->>>>>>> 46bbe261
   let t1 = normalize t1 in
   let t2 = normalize t2 in
   if Options.debug "checker" then
