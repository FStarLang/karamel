/* Copyright (c) INRIA and Microsoft Corporation. All rights reserved.
   Licensed under the Apache 2.0 License. */

#ifndef __KRML_TARGET_H
#define __KRML_TARGET_H

#include <assert.h>
#include <inttypes.h>
#include <limits.h>
#include <stdbool.h>
#include <stddef.h>
#include <stdio.h>
#include <stdlib.h>

/* Since KaRaMeL emits the inline keyword unconditionally, we follow the
 * guidelines at https://gcc.gnu.org/onlinedocs/gcc/Inline.html and make this
 * __inline__ to ensure the code compiles with -std=c90 and earlier. */
#ifdef __GNUC__
#  define inline __inline__
#endif

/******************************************************************************/
/* Macros that KaRaMeL will generate.                                         */
/******************************************************************************/

/* For "bare" targets that do not have a C stdlib, the user might want to use
 * [-add-early-include '"mydefinitions.h"'] and override these. */
#ifndef KRML_HOST_PRINTF
#  define KRML_HOST_PRINTF printf
#endif

#if (                                                                          \
    (defined __STDC_VERSION__) && (__STDC_VERSION__ >= 199901L) &&             \
    (!(defined KRML_HOST_EPRINTF)))
#  define KRML_HOST_EPRINTF(...) fprintf(stderr, __VA_ARGS__)
#elif !(defined KRML_HOST_EPRINTF) && defined(_MSC_VER)
#  define KRML_HOST_EPRINTF(...) fprintf(stderr, __VA_ARGS__)
#endif

#ifndef KRML_HOST_EXIT
#  define KRML_HOST_EXIT exit
#endif

#ifndef KRML_HOST_MALLOC
#  define KRML_HOST_MALLOC malloc
#endif

#ifndef KRML_HOST_CALLOC
#  define KRML_HOST_CALLOC calloc
#endif

#ifndef KRML_HOST_FREE
#  define KRML_HOST_FREE free
#endif

#ifndef KRML_HOST_IGNORE
#  define KRML_HOST_IGNORE(x) (void)(x)
#endif

#ifndef KRML_NOINLINE
#  if defined(_MSC_VER)
#    define KRML_NOINLINE __declspec(noinline)
#  elif defined (__GNUC__)
#    define KRML_NOINLINE __attribute__((noinline))
#  else
#    warning "The KRML_NOINLINE macro is not defined for this toolchain!"
#    warning "The compiler may defeat side-channel resistance with optimizations."
#    warning "Please locate target.h and try to fill it out with a suitable definition for this compiler."
#  endif
#endif

#ifndef KRML_PRE_ALIGN
#  ifdef _MSC_VER
#    define KRML_PRE_ALIGN(X) __declspec(align(X))
#  else
#    define KRML_PRE_ALIGN(X)
#  endif
#endif

#ifndef KRML_POST_ALIGN
#  ifdef _MSC_VER
#    define KRML_POST_ALIGN(X)
#  else
#    define KRML_POST_ALIGN(X) __attribute__((aligned(X)))
#  endif
#endif

/* MinGW-W64 does not support C11 aligned_alloc, but it supports
 * MSVC's _aligned_malloc.
 */
#ifndef KRML_ALIGNED_MALLOC
#  ifdef __MINGW32__
#    include <_mingw.h>
#  endif
#  if (                                                                        \
      defined(_MSC_VER) ||                                                     \
      (defined(__MINGW32__) && defined(__MINGW64_VERSION_MAJOR)))
#    define KRML_ALIGNED_MALLOC(X, Y) _aligned_malloc(Y, X)
#  else
#    define KRML_ALIGNED_MALLOC(X, Y) aligned_alloc(X, Y)
#  endif
#endif

/* Since aligned allocations with MinGW-W64 are done with
 * _aligned_malloc (see above), such pointers must be freed with
 * _aligned_free.
 */
#ifndef KRML_ALIGNED_FREE
#  ifdef __MINGW32__
#    include <_mingw.h>
#  endif
#  if (                                                                        \
      defined(_MSC_VER) ||                                                     \
      (defined(__MINGW32__) && defined(__MINGW64_VERSION_MAJOR)))
#    define KRML_ALIGNED_FREE(X) _aligned_free(X)
#  else
#    define KRML_ALIGNED_FREE(X) free(X)
#  endif
#endif

#ifndef KRML_HOST_TIME

#  include <time.h>

/* Prims_nat not yet in scope */
inline static int32_t krml_time(void) {
  return (int32_t)time(NULL);
}

#  define KRML_HOST_TIME krml_time
#endif

/* In statement position, exiting is easy. */
#define KRML_EXIT                                                              \
  do {                                                                         \
    KRML_HOST_PRINTF("Unimplemented function at %s:%d\n", __FILE__, __LINE__); \
    KRML_HOST_EXIT(254);                                                       \
  } while (0)

/* In expression position, use the comma-operator and a malloc to return an
 * expression of the right size. KaRaMeL passes t as the parameter to the macro.
 */
#define KRML_EABORT(t, msg)                                                    \
  (KRML_HOST_PRINTF("KaRaMeL abort at %s:%d\n%s\n", __FILE__, __LINE__, msg),  \
   KRML_HOST_EXIT(255), *((t *)KRML_HOST_MALLOC(sizeof(t))))

/* In FStar.Buffer.fst, the size of arrays is uint32_t, but it's a number of
 * *elements*. Do an ugly, run-time check (some of which KaRaMeL can eliminate).
 */
#if defined(__GNUC__) && (__GNUC__ > 4 || (__GNUC__ == 4 && __GNUC_MINOR__ > 4))
#  define _KRML_CHECK_SIZE_PRAGMA                                              \
    _Pragma("GCC diagnostic ignored \"-Wtype-limits\"")
#else
#  define _KRML_CHECK_SIZE_PRAGMA
#endif

#define KRML_CHECK_SIZE(size_elt, sz)                                          \
  do {                                                                         \
    _KRML_CHECK_SIZE_PRAGMA                                                    \
    if (((size_t)(sz)) > ((size_t)(SIZE_MAX / (size_elt)))) {                  \
      KRML_HOST_PRINTF(                                                        \
          "Maximum allocatable size exceeded, aborting before overflow at "    \
          "%s:%d\n",                                                           \
          __FILE__, __LINE__);                                                 \
      KRML_HOST_EXIT(253);                                                     \
    }                                                                          \
  } while (0)

#if defined(_MSC_VER) && _MSC_VER < 1900
#  define KRML_HOST_SNPRINTF(buf, sz, fmt, arg)                                \
    _snprintf_s(buf, sz, _TRUNCATE, fmt, arg)
#else
#  define KRML_HOST_SNPRINTF(buf, sz, fmt, arg) snprintf(buf, sz, fmt, arg)
#endif

#if defined(__GNUC__) && (__GNUC__ > 4 || (__GNUC__ == 4 && __GNUC_MINOR__ > 4))
#  define KRML_DEPRECATED(x) __attribute__((deprecated(x)))
#elif defined(__GNUC__)
/* deprecated attribute is not defined in GCC < 4.5. */
#  define KRML_DEPRECATED(x)
#elif defined(_MSC_VER)
#  define KRML_DEPRECATED(x) __declspec(deprecated(x))
#endif

/* Macros for prettier unrolling of loops */
<<<<<<< HEAD
#define KRML_LOOP1(i, n, x)                                                    \
  { x i += n; }
=======
#define KRML_LOOP1(i, n, x) { \
  x \
  i += n; \
  (void) i; \
}
>>>>>>> d8492e95

#define KRML_LOOP2(i, n, x)                                                    \
  KRML_LOOP1(i, n, x)                                                          \
  KRML_LOOP1(i, n, x)

#define KRML_LOOP3(i, n, x)                                                    \
  KRML_LOOP2(i, n, x)                                                          \
  KRML_LOOP1(i, n, x)

#define KRML_LOOP4(i, n, x)                                                    \
  KRML_LOOP2(i, n, x)                                                          \
  KRML_LOOP2(i, n, x)

#define KRML_LOOP5(i, n, x)                                                    \
  KRML_LOOP4(i, n, x)                                                          \
  KRML_LOOP1(i, n, x)

#define KRML_LOOP6(i, n, x)                                                    \
  KRML_LOOP4(i, n, x)                                                          \
  KRML_LOOP2(i, n, x)

#define KRML_LOOP7(i, n, x)                                                    \
  KRML_LOOP4(i, n, x)                                                          \
  KRML_LOOP3(i, n, x)

#define KRML_LOOP8(i, n, x)                                                    \
  KRML_LOOP4(i, n, x)                                                          \
  KRML_LOOP4(i, n, x)

#define KRML_LOOP9(i, n, x)                                                    \
  KRML_LOOP8(i, n, x)                                                          \
  KRML_LOOP1(i, n, x)

#define KRML_LOOP10(i, n, x)                                                   \
  KRML_LOOP8(i, n, x)                                                          \
  KRML_LOOP2(i, n, x)

#define KRML_LOOP11(i, n, x)                                                   \
  KRML_LOOP8(i, n, x)                                                          \
  KRML_LOOP3(i, n, x)

#define KRML_LOOP12(i, n, x)                                                   \
  KRML_LOOP8(i, n, x)                                                          \
  KRML_LOOP4(i, n, x)

#define KRML_LOOP13(i, n, x)                                                   \
  KRML_LOOP8(i, n, x)                                                          \
  KRML_LOOP5(i, n, x)

#define KRML_LOOP14(i, n, x)                                                   \
  KRML_LOOP8(i, n, x)                                                          \
  KRML_LOOP6(i, n, x)

#define KRML_LOOP15(i, n, x)                                                   \
  KRML_LOOP8(i, n, x)                                                          \
  KRML_LOOP7(i, n, x)

#define KRML_LOOP16(i, n, x)                                                   \
  KRML_LOOP8(i, n, x)                                                          \
  KRML_LOOP8(i, n, x)

#define KRML_UNROLL_FOR(i, z, n, k, x)                                         \
  do {                                                                         \
    uint32_t i = z;                                                            \
    KRML_LOOP##n(i, k, x)                                                      \
  } while (0)

#define KRML_ACTUAL_FOR(i, z, n, k, x)                                         \
  do {                                                                         \
    for (uint32_t i = z; i < n; i += k) {                                      \
      x                                                                        \
    }                                                                          \
  } while (0)

#ifndef KRML_UNROLL_MAX
#  define KRML_UNROLL_MAX 16
#endif

/* 1 is the number of loop iterations, i.e. (n - z)/k as evaluated by krml */
#if 0 <= KRML_UNROLL_MAX
#  define KRML_MAYBE_FOR0(i, z, n, k, x)
#else
#  define KRML_MAYBE_FOR0(i, z, n, k, x) KRML_ACTUAL_FOR(i, z, n, k, x)
#endif

#if 1 <= KRML_UNROLL_MAX
#  define KRML_MAYBE_FOR1(i, z, n, k, x) KRML_UNROLL_FOR(i, z, 1, k, x)
#else
#  define KRML_MAYBE_FOR1(i, z, n, k, x) KRML_ACTUAL_FOR(i, z, n, k, x)
#endif

#if 2 <= KRML_UNROLL_MAX
#  define KRML_MAYBE_FOR2(i, z, n, k, x) KRML_UNROLL_FOR(i, z, 2, k, x)
#else
#  define KRML_MAYBE_FOR2(i, z, n, k, x) KRML_ACTUAL_FOR(i, z, n, k, x)
#endif

#if 3 <= KRML_UNROLL_MAX
#  define KRML_MAYBE_FOR3(i, z, n, k, x) KRML_UNROLL_FOR(i, z, 3, k, x)
#else
#  define KRML_MAYBE_FOR3(i, z, n, k, x) KRML_ACTUAL_FOR(i, z, n, k, x)
#endif

#if 4 <= KRML_UNROLL_MAX
#  define KRML_MAYBE_FOR4(i, z, n, k, x) KRML_UNROLL_FOR(i, z, 4, k, x)
#else
#  define KRML_MAYBE_FOR4(i, z, n, k, x) KRML_ACTUAL_FOR(i, z, n, k, x)
#endif

#if 5 <= KRML_UNROLL_MAX
#  define KRML_MAYBE_FOR5(i, z, n, k, x) KRML_UNROLL_FOR(i, z, 5, k, x)
#else
#  define KRML_MAYBE_FOR5(i, z, n, k, x) KRML_ACTUAL_FOR(i, z, n, k, x)
#endif

#if 6 <= KRML_UNROLL_MAX
#  define KRML_MAYBE_FOR6(i, z, n, k, x) KRML_UNROLL_FOR(i, z, 6, k, x)
#else
#  define KRML_MAYBE_FOR6(i, z, n, k, x) KRML_ACTUAL_FOR(i, z, n, k, x)
#endif

#if 7 <= KRML_UNROLL_MAX
#  define KRML_MAYBE_FOR7(i, z, n, k, x) KRML_UNROLL_FOR(i, z, 7, k, x)
#else
#  define KRML_MAYBE_FOR7(i, z, n, k, x) KRML_ACTUAL_FOR(i, z, n, k, x)
#endif

#if 8 <= KRML_UNROLL_MAX
#  define KRML_MAYBE_FOR8(i, z, n, k, x) KRML_UNROLL_FOR(i, z, 8, k, x)
#else
#  define KRML_MAYBE_FOR8(i, z, n, k, x) KRML_ACTUAL_FOR(i, z, n, k, x)
#endif

#if 9 <= KRML_UNROLL_MAX
#  define KRML_MAYBE_FOR9(i, z, n, k, x) KRML_UNROLL_FOR(i, z, 9, k, x)
#else
#  define KRML_MAYBE_FOR9(i, z, n, k, x) KRML_ACTUAL_FOR(i, z, n, k, x)
#endif

#if 10 <= KRML_UNROLL_MAX
#  define KRML_MAYBE_FOR10(i, z, n, k, x) KRML_UNROLL_FOR(i, z, 10, k, x)
#else
#  define KRML_MAYBE_FOR10(i, z, n, k, x) KRML_ACTUAL_FOR(i, z, n, k, x)
#endif

#if 11 <= KRML_UNROLL_MAX
#  define KRML_MAYBE_FOR11(i, z, n, k, x) KRML_UNROLL_FOR(i, z, 11, k, x)
#else
#  define KRML_MAYBE_FOR11(i, z, n, k, x) KRML_ACTUAL_FOR(i, z, n, k, x)
#endif

#if 12 <= KRML_UNROLL_MAX
#  define KRML_MAYBE_FOR12(i, z, n, k, x) KRML_UNROLL_FOR(i, z, 12, k, x)
#else
#  define KRML_MAYBE_FOR12(i, z, n, k, x) KRML_ACTUAL_FOR(i, z, n, k, x)
#endif

#if 13 <= KRML_UNROLL_MAX
#  define KRML_MAYBE_FOR13(i, z, n, k, x) KRML_UNROLL_FOR(i, z, 13, k, x)
#else
#  define KRML_MAYBE_FOR13(i, z, n, k, x) KRML_ACTUAL_FOR(i, z, n, k, x)
#endif

#if 14 <= KRML_UNROLL_MAX
#  define KRML_MAYBE_FOR14(i, z, n, k, x) KRML_UNROLL_FOR(i, z, 14, k, x)
#else
#  define KRML_MAYBE_FOR14(i, z, n, k, x) KRML_ACTUAL_FOR(i, z, n, k, x)
#endif

#if 15 <= KRML_UNROLL_MAX
#  define KRML_MAYBE_FOR15(i, z, n, k, x) KRML_UNROLL_FOR(i, z, 15, k, x)
#else
#  define KRML_MAYBE_FOR15(i, z, n, k, x) KRML_ACTUAL_FOR(i, z, n, k, x)
#endif

#if 16 <= KRML_UNROLL_MAX
#  define KRML_MAYBE_FOR16(i, z, n, k, x) KRML_UNROLL_FOR(i, z, 16, k, x)
#else
#  define KRML_MAYBE_FOR16(i, z, n, k, x) KRML_ACTUAL_FOR(i, z, n, k, x)
#endif
#endif<|MERGE_RESOLUTION|>--- conflicted
+++ resolved
@@ -183,16 +183,11 @@
 #endif
 
 /* Macros for prettier unrolling of loops */
-<<<<<<< HEAD
-#define KRML_LOOP1(i, n, x)                                                    \
-  { x i += n; }
-=======
 #define KRML_LOOP1(i, n, x) { \
   x \
   i += n; \
   (void) i; \
 }
->>>>>>> d8492e95
 
 #define KRML_LOOP2(i, n, x)                                                    \
   KRML_LOOP1(i, n, x)                                                          \
